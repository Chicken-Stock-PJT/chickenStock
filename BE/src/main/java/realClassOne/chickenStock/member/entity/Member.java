package realClassOne.chickenStock.member.entity;

import jakarta.persistence.*;
import lombok.AccessLevel;
import lombok.AllArgsConstructor;
import lombok.Getter;
import lombok.NoArgsConstructor;
import org.springframework.data.annotation.CreatedDate;
import org.springframework.data.annotation.LastModifiedDate;
import org.springframework.data.jpa.domain.support.AuditingEntityListener;
import realClassOne.chickenStock.common.exception.CustomException;
import realClassOne.chickenStock.stock.entity.HoldingPosition;
import realClassOne.chickenStock.stock.entity.PendingOrder;
import realClassOne.chickenStock.stock.entity.TradeHistory;
import realClassOne.chickenStock.stock.exception.StockErrorCode;

import java.time.LocalDateTime;
import java.util.ArrayList;
import java.util.HashSet;
import java.util.List;
import java.util.Set;

@Entity
@Table(name = "member")
@Getter
@NoArgsConstructor(access = AccessLevel.PROTECTED)
@AllArgsConstructor
@EntityListeners(AuditingEntityListener.class)
public class Member {

    @Id
    @GeneratedValue(strategy = GenerationType.IDENTITY)
    @Column(name = "member_id")
    private Long memberId;

    @Column(name = "email", nullable = false, unique = true)
    private String email;

    @Column(name = "member_money")
    private Long memberMoney;

    @Column(name = "name")
    private String name;

    @Column(name = "nickname")
    private String nickname;

    @Column(name = "password")
    private String password;

<<<<<<< HEAD
    @Column(name = "profile_image")
    private String profileImage;
=======
    @Column(name = "member_money")
    private Long memberMoney;

    @Column
    private String imageUrl;
>>>>>>> 1a5668ef

    @Column(name = "provider")
    private String provider;

    @Column(name = "provider_id")
    private String providerId;

    @Column(name = "refresh_token")
    private String refreshToken;

    @ElementCollection(fetch = FetchType.EAGER)
    @Enumerated(EnumType.STRING)
    @CollectionTable(name = "user_roles", joinColumns = @JoinColumn(name = "user_id"))
    @Column(name = "roles")
    private Set<MemberRole> roles = new HashSet<>();

    @CreatedDate
    @Column(name = "created_at", nullable = false, updatable = false, columnDefinition = "DATETIME(0)")
    private LocalDateTime createdAt;

    @LastModifiedDate
    @Column(name = "updated_at", nullable = false, columnDefinition = "DATETIME(0)")
    private LocalDateTime updatedAt;

    @Column(name = "token_expiry_date", columnDefinition = "DATETIME(0)")
    private LocalDateTime tokenExpiryDate;

    @OneToMany(mappedBy = "member", cascade = CascadeType.ALL)
    private List<TradeHistory> tradeHistories = new ArrayList<>();

    @OneToMany(mappedBy = "member", cascade = CascadeType.ALL)
    private List<PendingOrder> pendingOrders = new ArrayList<>();

    @OneToMany(mappedBy = "member", cascade = CascadeType.ALL)
    private List<HoldingPosition> holdingPositions = new ArrayList<>();

    @OneToOne(mappedBy = "member", cascade = CascadeType.ALL)
    private InvestmentSummary investmentSummary;

    public static Member of(String email, String password, String name,
                            String imageUrl, String provider,
                            String providerId, Set<MemberRole> roles) {
        Member member = new Member();
        member.email = email;
        member.password = password;
        member.name = name;
        member.profileImage = imageUrl;
        member.provider = provider;
        member.providerId = providerId;
        member.roles = roles;
        member.memberMoney = 0L; // 초기 금액 설정
        return member;
    }

    public void updateOAuth2Info(String name, String imageUrl) {
        this.name = name;
        if (imageUrl != null && !imageUrl.isEmpty()) {
            this.profileImage = imageUrl;
        }
    }

    public void updateRefreshToken(String refreshToken, LocalDateTime tokenExpiryDate) {
        this.refreshToken = refreshToken;
        this.tokenExpiryDate = tokenExpiryDate;
    }

    public void clearRefreshToken() {
        this.refreshToken = null;
        this.tokenExpiryDate = null;
    }

    public void updateImageUrl(String imageUrl) {
        this.profileImage = imageUrl;
    }

    // 양방향 관계 관리를 위한 메서드 추가
    public void addTradeHistory(TradeHistory tradeHistory) {
        this.tradeHistories.add(tradeHistory);
    }

    public void addHoldingPosition(HoldingPosition holdingPosition) {
        this.holdingPositions.add(holdingPosition);
    }

    public void addPendingOrder(PendingOrder pendingOrder) {
        this.pendingOrders.add(pendingOrder);
    }

    public void setInvestmentSummary(InvestmentSummary investmentSummary) {
        this.investmentSummary = investmentSummary;
    }

    public void updateMemberMoney(Long amount) {
        this.memberMoney = amount;
    }

    public void addMemberMoney(Long amount) {
        this.memberMoney += amount;
    }

    public void subtractMemberMoney(Long amount) {
        if (this.memberMoney < amount) {
            throw new CustomException(StockErrorCode.INSUFFICIENT_BALANCE);
        }
        this.memberMoney -= amount;
    }

    public void updatePassword(String newPassword) {
        this.password = newPassword;
    }

    public void changeNickname(String nickname) {
        this.nickname = nickname;
    }
}<|MERGE_RESOLUTION|>--- conflicted
+++ resolved
@@ -48,16 +48,8 @@
     @Column(name = "password")
     private String password;
 
-<<<<<<< HEAD
     @Column(name = "profile_image")
     private String profileImage;
-=======
-    @Column(name = "member_money")
-    private Long memberMoney;
-
-    @Column
-    private String imageUrl;
->>>>>>> 1a5668ef
 
     @Column(name = "provider")
     private String provider;

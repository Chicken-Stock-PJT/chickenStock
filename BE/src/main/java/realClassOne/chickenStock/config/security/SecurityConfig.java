--- conflicted
+++ resolved
@@ -39,10 +39,7 @@
                         .requestMatchers("/api/auth/**", "/oauth2/**", "/login/oauth2/code/**").permitAll() // 로그인, 리디렉션 접근 열기.
                         .requestMatchers("/api/auth/signup/file").permitAll()
                         .requestMatchers("/api/**").permitAll() // 일단 전부 열음.
-<<<<<<< HEAD
-=======
                         .requestMatchers("/api/members/**").permitAll()
->>>>>>> 9475e9b8
                         .anyRequest().authenticated())
 
                 .oauth2Login(oauth2 -> oauth2

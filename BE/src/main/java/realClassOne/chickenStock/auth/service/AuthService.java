package realClassOne.chickenStock.auth.service;

import jakarta.servlet.http.HttpServletResponse;
import jakarta.transaction.Transactional;
import lombok.RequiredArgsConstructor;
import lombok.extern.slf4j.Slf4j;
import org.springframework.security.authentication.UsernamePasswordAuthenticationToken;
import org.springframework.security.config.annotation.authentication.builders.AuthenticationManagerBuilder;
import org.springframework.security.core.Authentication;
import org.springframework.security.core.context.SecurityContextHolder;
import org.springframework.security.crypto.password.PasswordEncoder;
import org.springframework.stereotype.Service;
import realClassOne.chickenStock.auth.dto.common.TokenDto;
import realClassOne.chickenStock.auth.dto.common.WebTokenResponseDTO;
import realClassOne.chickenStock.auth.dto.request.ExchangeRequestDTO;
import realClassOne.chickenStock.auth.dto.request.LoginRequestDTO;
import realClassOne.chickenStock.auth.dto.request.RefreshTokenRequestDTO;
import realClassOne.chickenStock.auth.dto.request.SignupRequestDTO;
import realClassOne.chickenStock.auth.dto.response.NicknameCheckResponseDTO;
import realClassOne.chickenStock.auth.dto.response.PasswordResetResponseDTO;
import realClassOne.chickenStock.auth.dto.response.SignupResponseDTO;
import realClassOne.chickenStock.auth.exception.AuthErrorCode;
import realClassOne.chickenStock.auth.repository.VerificationCodeRepository;
import realClassOne.chickenStock.common.exception.CommonErrorCode;
import realClassOne.chickenStock.common.exception.CustomException;
import realClassOne.chickenStock.common.util.CookieUtils;
import realClassOne.chickenStock.config.security.JwtConfig;
import realClassOne.chickenStock.member.entity.Member;
import realClassOne.chickenStock.member.entity.MemberRole;
import realClassOne.chickenStock.member.exception.MemberErrorCode;
import realClassOne.chickenStock.member.repository.MemberRepository;
import realClassOne.chickenStock.security.jwt.JwtTokenProvider;
import realClassOne.chickenStock.auth.dto.response.EmailCheckResponseDTO;

import java.util.Collections;
import java.util.UUID;
import java.util.regex.Pattern;

@Slf4j
@Service
@RequiredArgsConstructor
public class AuthService {

    private final MemberRepository memberRepository;
    private final PasswordEncoder passwordEncoder;
    private final JwtTokenProvider jwtTokenProvider;
    private final JwtConfig jwtConfig;
    private final RedisTokenBlacklistService redisTokenBlacklistService;
    private final AuthenticationManagerBuilder authenticationManagerBuilder;
    private final EmailService emailService;
    private final VerificationCodeRepository verificationCodeRepository;

    // 소셜 토큰 반환
    public Object exchangeToken(ExchangeRequestDTO request, HttpServletResponse response) {

        String oneTimeCode = request.getOneTimeCode();
        Long memberId = Long.parseLong(redisTokenBlacklistService.getTokenFromOneTimeCode(oneTimeCode));

        Member member = memberRepository.findById(memberId)
                .orElseThrow(() -> new CustomException(MemberErrorCode.MEMBER_NOT_FOUND));

        return handleTokenByPlatform(member, request.getPlatform(), response);
    }

    // 일반 회원가입
    @Transactional
    public SignupResponseDTO signup(SignupRequestDTO signupRequestDTO) {
        if (memberRepository.existsByEmail(signupRequestDTO.getEmail())) {
            throw new CustomException(MemberErrorCode.ALREADY_REGISTERED_EMAIL);
        }

        Member member = Member.of(
                signupRequestDTO.getEmail(),
                passwordEncoder.encode(signupRequestDTO.getPassword()),
                signupRequestDTO.getName(),
                null, // image
                "local",
                null, // providerId
                Collections.singleton(MemberRole.ROLE_USER));

        Member savedMember = memberRepository.save(member);
        log.info("회원가입 완료: {}", savedMember.getEmail());

        return SignupResponseDTO.builder()
                .id(savedMember.getMemberId())
                .email(savedMember.getEmail())
                .name(savedMember.getName())
                .build();
    }

    // 이메일 중복 확인
    public EmailCheckResponseDTO checkEmailDuplicateAndRespond(String email) {
        if (memberRepository.existsByEmail(email)) {
            return EmailCheckResponseDTO.of(false, "이미 가입된 이메일입니다.");
        }
        return EmailCheckResponseDTO.of(true, "사용 가능한 이메일입니다.");
    }

    // 로그인
    @Transactional
    public Object login(LoginRequestDTO loginRequestDTO, HttpServletResponse response) {

        try {

            UsernamePasswordAuthenticationToken authenticationToken =
                    new UsernamePasswordAuthenticationToken(loginRequestDTO.getEmail(), loginRequestDTO.getPassword());

            // 인증 수행
            Authentication authentication = authenticationManagerBuilder.getObject().authenticate(authenticationToken);
            SecurityContextHolder.getContext().setAuthentication(authentication);


            Member member = memberRepository.findByEmail(loginRequestDTO.getEmail())
                    .orElseThrow(() -> new CustomException(MemberErrorCode.MEMBER_NOT_FOUND));

            return handleTokenByPlatform(member, loginRequestDTO.getPlatform(), response);

        } catch (Exception e) {
            log.error("로그인 실패: {}", e.getMessage());
            throw new CustomException(AuthErrorCode.ACCESS_DENIED);
        }
    }

    private Object handleTokenByPlatform(Member member, String platform, HttpServletResponse response) {

        TokenDto tokenDto = jwtTokenProvider.generateToken(member);

        if ("mobile".equals(platform)) {
            return tokenDto;
        } else if ("web".equals(platform)) {
            // 쿠키에 토큰 추가
            CookieUtils.addCookie(response, "Authorization", tokenDto.getAccessToken(),
                    (int) (jwtConfig.getJwtAccessExpirationMs() / 1000));
            CookieUtils.addCookie(response, "refreshToken", tokenDto.getRefreshToken(),
                    (int) (jwtConfig.getJwtRefreshExpirationMs() / 1000));

            // 웹용 응답 생성
            WebTokenResponseDTO webTokenResponseDTO = jwtTokenProvider.generateAccessToken(member);
            return webTokenResponseDTO;
        }
        // 유효하지 않은 플랫폼
        else {
            throw new CustomException(AuthErrorCode.INVALID_PLATFORM);
        }
    }

    @Transactional
    public WebTokenResponseDTO refreshAccessTokenWeb(String refreshToken, String accessToken, HttpServletResponse response) {

        // 리프레시 토큰 검증
        if (!jwtTokenProvider.validateToken(refreshToken)) {
            throw new CustomException(AuthErrorCode.INVALID_TOKEN);
        }

        // 만료된 액세스 토큰에서 memberId 추출
        Long memberId = jwtTokenProvider.getMemberIdFromToken(accessToken);
        if (memberId == null) {
            throw new CustomException(AuthErrorCode.INVALID_TOKEN);
        }

        Member member = memberRepository.findById(memberId)
                .orElseThrow(() -> new CustomException(MemberErrorCode.MEMBER_NOT_FOUND));

        // 저장된 리프레시 토큰과 비교
        if (member.getRefreshToken() == null || !member.getRefreshToken().equals(refreshToken)) {
            throw new CustomException(AuthErrorCode.INVALID_TOKEN);
        }

        jwtTokenProvider.addToBlacklist(accessToken);

        // 새 액세스 토큰만 발급 (Member 엔티티 변경 없음)
        WebTokenResponseDTO webTokenResponseDTO = jwtTokenProvider.generateAccessToken(member);

        // 쿠키에 새 액세스 토큰만 추가
        CookieUtils.addCookie(response, "Authorization", webTokenResponseDTO.getAccessToken(),
                (int) (jwtConfig.getJwtAccessExpirationMs() / 1000));

        return webTokenResponseDTO;
    }

    @Transactional
    public TokenDto refreshAccessTokenMobile(RefreshTokenRequestDTO request) {

        String accessToken = request.getAccessToken();
        String refreshToken = request.getRefreshToken();

        if (!jwtTokenProvider.validateToken(refreshToken)) {
            throw new CustomException(AuthErrorCode.INVALID_TOKEN);
        }

        Long memberId = jwtTokenProvider.getMemberIdFromToken(refreshToken);
        if (memberId == null) {
            throw new CustomException(AuthErrorCode.INVALID_TOKEN);
        }

        Member member = memberRepository.findById(memberId)
                .orElseThrow(() -> new CustomException(MemberErrorCode.MEMBER_NOT_FOUND));

        if (member.getRefreshToken() == null || !member.getRefreshToken().equals(refreshToken)) {
            throw new CustomException(AuthErrorCode.INVALID_TOKEN);
        }

        jwtTokenProvider.addToBlacklist(accessToken);

        // 새 액세스 토큰만 발급 (리프레시 토큰은 재사용)
        WebTokenResponseDTO webTokenResponseDTO = jwtTokenProvider.generateAccessToken(member);

        // 응답 DTO 생성
        TokenDto tokenDto = new TokenDto();
        tokenDto.setAccessToken(webTokenResponseDTO.getAccessToken());
        tokenDto.setRefreshToken(refreshToken); // 기존 리프레시 토큰 유지

        return tokenDto;
    }

    // 완전히 새로운 토큰 세트 발급(웹)
    @Transactional
    public WebTokenResponseDTO refreshAllTokensWeb(String refreshToken, String accessToken, HttpServletResponse response) {

        // 리프레시 토큰 검증
        if (!jwtTokenProvider.validateToken(refreshToken)) {
            throw new CustomException(AuthErrorCode.INVALID_TOKEN);
        }

        Long memberId = jwtTokenProvider.getMemberIdFromToken(refreshToken);
        if (memberId == null) {
            throw new CustomException(AuthErrorCode.INVALID_TOKEN);
        }
        Member member = memberRepository.findById(memberId)
                .orElseThrow(() -> new CustomException(MemberErrorCode.MEMBER_NOT_FOUND));

        if (member.getRefreshToken() == null || !member.getRefreshToken().equals(refreshToken)) {
            throw new CustomException(AuthErrorCode.INVALID_TOKEN);
        }

        // 기존 토큰들 블랙리스트에 추가
        jwtTokenProvider.addToBlacklist(accessToken);

        redisTokenBlacklistService.addToBlacklist(refreshToken, jwtTokenProvider.getExpirationTime(refreshToken));

        TokenDto tokenDto = jwtTokenProvider.generateToken(member);

        CookieUtils.addCookie(response, "Authorization", tokenDto.getAccessToken(),
                (int) (jwtConfig.getJwtAccessExpirationMs() / 1000));
        CookieUtils.addCookie(response, "refreshToken", tokenDto.getRefreshToken(),
                (int) (jwtConfig.getJwtRefreshExpirationMs() / 1000));

        // 웹용 응답 생성
        WebTokenResponseDTO webTokenResponseDTO = WebTokenResponseDTO.builder()
                .accessToken(tokenDto.getAccessToken())
                .accessTokenExpiresIn(tokenDto.getAccessTokenExpiresIn())
                .build();

        return webTokenResponseDTO;
    }

    // 완전히 새로운 토큰 세트 발급(모바일)
    @Transactional
    public TokenDto refreshAllTokensMobile(RefreshTokenRequestDTO request) {

        String accessToken = request.getAccessToken();
        String refreshToken = request.getRefreshToken();

        // 리프레시 토큰 검증
        if (!jwtTokenProvider.validateToken(refreshToken)) {
            throw new CustomException(AuthErrorCode.INVALID_TOKEN);
        }

        Long memberId = jwtTokenProvider.getMemberIdFromToken(refreshToken);
        if (memberId == null) {
            throw new CustomException(AuthErrorCode.INVALID_TOKEN);
        }

        Member member = memberRepository.findById(memberId)
                .orElseThrow(() -> new CustomException(MemberErrorCode.MEMBER_NOT_FOUND));

        if (member.getRefreshToken() == null || !member.getRefreshToken().equals(refreshToken)) {
            throw new CustomException(AuthErrorCode.INVALID_TOKEN);
        }

        jwtTokenProvider.addToBlacklist(accessToken);

        redisTokenBlacklistService.addToBlacklist(refreshToken, jwtTokenProvider.getExpirationTime(refreshToken));

        return jwtTokenProvider.generateToken(member);
    }

    // 로그아웃
    @Transactional
    public void logout(String authorizationHeader) {

        if (authorizationHeader == null || authorizationHeader.isEmpty()) {
            throw new CustomException(CommonErrorCode.INVALID_INPUT_VALUE);
        }

        try {
            // Bearer 접두사 제거
            String token = authorizationHeader;
            if (authorizationHeader.startsWith("Bearer ")) {
                token = authorizationHeader.substring(7);
            }

            // 토큰에서 memberId 추출
            Long memberId = jwtTokenProvider.getMemberIdFromToken(token);
            if (memberId == null) {
                throw new CustomException(AuthErrorCode.INVALID_TOKEN);
            }

            // 사용자 정보 조회
            Member member = memberRepository.findById(memberId)
                    .orElseThrow(() -> new CustomException(MemberErrorCode.MEMBER_NOT_FOUND));

            // 액세스 토큰 블랙리스트에 추가
            jwtTokenProvider.addToBlacklist(token);

            // 리프레시 토큰이 있는 경우 함께 블랙리스트에 추가
            if (member.getRefreshToken() != null) {
                redisTokenBlacklistService.addToBlacklist(member.getRefreshToken(),
                        jwtTokenProvider.getExpirationTime(member.getRefreshToken()));

                // 멤버의 리프레시 토큰 초기화
                member.clearRefreshToken();
                memberRepository.save(member);
            }

            // 보안 컨텍스트 초기화
            SecurityContextHolder.clearContext();

        } catch (Exception e) {
            log.error("로그아웃 처리 중 오류 발생: {}", e.getMessage());
            throw new CustomException(AuthErrorCode.INVALID_TOKEN);
        }
    }

    // 인증 완료된 이메일 임시 비밀번호 전송
    // AuthService.java 내부
    public PasswordResetResponseDTO resetPasswordAfterVerification(String email) {
        // 1. 인증 완료 여부 확인 (Redis)
        if (!verificationCodeRepository.isVerified(email)) {
            throw new CustomException(AuthErrorCode.VERIFICATION_NOT_COMPLETED);
        }

        // 2. 사용자 조회
        Member member = memberRepository.findByEmail(email)
                .orElseThrow(() -> new CustomException(MemberErrorCode.MEMBER_NOT_FOUND));

        // 3. 임시 비밀번호 생성
        String tempPassword = UUID.randomUUID().toString().substring(0, 10);

        // 4. 비밀번호 암호화 & 저장
        member.updatePassword(passwordEncoder.encode(tempPassword));
        memberRepository.save(member);

        // 5. 이메일로 임시 비밀번호 전송 (💡 EmailService 사용!)
        emailService.sendTemporaryPassword(email, tempPassword);

        // 6. 인증 상태 제거
        verificationCodeRepository.removeVerified(email);

        return PasswordResetResponseDTO.of("임시 비밀번호가 이메일로 전송되었습니다.");
    }
<<<<<<< HEAD
=======

    // 한글, 영어, 숫자만 가능하고, 최대 10자
    private final Pattern nicknamePattern = Pattern.compile("^[a-zA-Z0-9가-힣]{1,10}$");

    public NicknameCheckResponseDTO checkNickname(String nickname) {
        if (!nicknamePattern.matcher(nickname).matches()) {
            throw new CustomException(AuthErrorCode.INVALID_NICKNAME_FORMAT);
        }

        boolean isDuplicate = memberRepository.existsByNickname(nickname);
        String message = isDuplicate ? "이미 사용 중인 닉네임입니다." : "사용 가능한 닉네임입니다.";
        return NicknameCheckResponseDTO.of(isDuplicate, message);
    }


>>>>>>> d3a10a18
}<|MERGE_RESOLUTION|>--- conflicted
+++ resolved
@@ -31,6 +31,8 @@
 import realClassOne.chickenStock.member.repository.MemberRepository;
 import realClassOne.chickenStock.security.jwt.JwtTokenProvider;
 import realClassOne.chickenStock.auth.dto.response.EmailCheckResponseDTO;
+import realClassOne.chickenStock.auth.service.EmailService;
+
 
 import java.util.Collections;
 import java.util.UUID;
@@ -359,8 +361,6 @@
 
         return PasswordResetResponseDTO.of("임시 비밀번호가 이메일로 전송되었습니다.");
     }
-<<<<<<< HEAD
-=======
 
     // 한글, 영어, 숫자만 가능하고, 최대 10자
     private final Pattern nicknamePattern = Pattern.compile("^[a-zA-Z0-9가-힣]{1,10}$");
@@ -376,5 +376,4 @@
     }
 
 
->>>>>>> d3a10a18
 }
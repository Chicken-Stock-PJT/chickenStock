package realClassOne.chickenStock.stock.repository;

import org.springframework.data.jpa.repository.JpaRepository;
import org.springframework.stereotype.Repository;
import realClassOne.chickenStock.member.entity.Member;
import realClassOne.chickenStock.stock.entity.HoldingPosition;
import realClassOne.chickenStock.stock.entity.StockData;

import java.util.List;
import java.util.Optional;

@Repository
public interface HoldingPositionRepository extends JpaRepository<HoldingPosition, Long> {
    Optional<HoldingPosition> findByMemberAndStockData(Member member, StockData stockData);
    List<HoldingPosition> findByMember(Member member);
<<<<<<< HEAD
=======
    List<HoldingPosition> findByStockData(StockData stockData);
    void deleteByMemberAndStockData(Member member, StockData stockData);
    List<HoldingPosition> findAllByMember_MemberId(Long memberId);
>>>>>>> 4dcb83da
}<|MERGE_RESOLUTION|>--- conflicted
+++ resolved
@@ -13,10 +13,7 @@
 public interface HoldingPositionRepository extends JpaRepository<HoldingPosition, Long> {
     Optional<HoldingPosition> findByMemberAndStockData(Member member, StockData stockData);
     List<HoldingPosition> findByMember(Member member);
-<<<<<<< HEAD
-=======
     List<HoldingPosition> findByStockData(StockData stockData);
     void deleteByMemberAndStockData(Member member, StockData stockData);
     List<HoldingPosition> findAllByMember_MemberId(Long memberId);
->>>>>>> 4dcb83da
 }
import { useState, useRef, useEffect } from "react";
import { Minus, Plus } from "lucide-react";
import { Tabs, TabsContent, TabsList, TabsTrigger } from "@/shared/libs/ui/tabs";
import {
  useBuyLimitOrder,
  useBuyMarketOrder,
  useSellLimitOrder,
  useSellMarketOrder,
} from "@/features/stocks/trade/model/mutations";
import checkAvailableTime from "../model/checkAvailableTime";
import { isNxtStock } from "../model/nxtStocks";
import { TradeAlert } from "./TradeAlert";
import { queryClient } from "@/shared/api/queryClient";
import { Button } from "@/shared/libs/ui/button";

const Trade = ({ currentPrice, stockCode }: { currentPrice: number; stockCode: string }) => {
  console.log(currentPrice);
  const [isNxt, setIsNxt] = useState<boolean>(false);
  const [isLimitOrder, setIsLimitOrder] = useState<boolean>(false); // true: 지정가, false: 시장가
  const [quantity, setQuantity] = useState<number>(1); // 수량
  const lowPrice = 50000; // 최저 가격 (예시로 50000으로 설정, 실제로는 API에서 받아와야 함)
  const [price, setPrice] = useState<number>(currentPrice); // 가격 (지정가 주문 시 사용)
  const [tempPrice, setTempPrice] = useState<string>(""); // 임시 가격을 저장할 상태 추가
  const quantityInputRef = useRef<HTMLInputElement>(null); // 수량 input ref
  const priceInputRef = useRef<HTMLInputElement>(null); // 가격 input ref
  const memberMoney =
    queryClient.getQueryData<{ memberMoney: number }>(["simpleProfile"])?.memberMoney ?? 0;

  useEffect(() => {
    const fetchIsNxt = async () => {
      const isNxt = await isNxtStock(stockCode);
      setIsNxt(isNxt);
    };
    void fetchIsNxt();
  }, [stockCode]);

  // Alert 상태 추가
  const [alertConfig, setAlertConfig] = useState({
    show: false,
    type: "error" as "error" | "success",
    title: "",
    message: "",
  });

  // Alert 표시 함수
  const showAlert = (type: "error" | "success", title: string, message: string) => {
    setAlertConfig({ show: true, type, title, message });
    // 15초 후 자동으로 닫기
    setTimeout(() => {
      setAlertConfig((prev) => ({ ...prev, show: false }));
    }, 15000);
  };
  const { mutate: buyLimitOrder } = useBuyLimitOrder();

  const { mutate: buyMarketOrder } = useBuyMarketOrder();

  const { mutate: sellLimitOrder } = useSellLimitOrder();

  const { mutate: sellMarketOrder } = useSellMarketOrder();

  const handlePriceType = (toLimitOrder: boolean) => {
    if (!checkAvailableTime(false, toLimitOrder)) {
      alert("현재 시간에는 지정가 주문만 가능합니다.");
      return;
    }
    setIsLimitOrder(toLimitOrder ? true : false);
    setPrice(currentPrice); // 시장가 주문 시 현재 가격으로 설정
  };

  // 가격에 따라 tick size를 결정
  const getTickSize = (price: number): number => {
    if (price < 2000) return 1;
    if (price < 5000) return 5;
    if (price < 20000) return 10;
    if (price < 50000) return 50;
    if (price < 200000) return 100;
    if (price < 500000) return 500;
    return 1000;
  };

  // 수량 변경 핸들러
  const handleQuantityChange = (value: string) => {
    const numValue = Number(value);
    if (!isNaN(numValue) && numValue >= 1) {
      setQuantity(numValue);
    }
  };

  // 가격 입력 핸들러
  const handlePriceInput = (value: string) => {
    setTempPrice(value);
  };

  // 가격 변경 핸들러 (blur 시 호출)
  const handlePriceChange = () => {
    const numValue = Number(tempPrice);
    if (!isNaN(numValue) && numValue > 0) {
      const tickSize = getTickSize(numValue);
      const newPrice = Math.ceil(numValue / tickSize) * tickSize;
      setPrice(newPrice);
    }
    setTempPrice(""); // 임시 가격 초기화
  };

  // 수량 감소 핸들러
  const handleQuantityDecrease = () => {
    if (quantity > 1) {
      setQuantity(quantity - 1);
      quantityInputRef.current?.focus();
    }
  };

  // 수량 증가 핸들러
  const handleQuantityIncrease = () => {
    setQuantity(quantity + 1);
    quantityInputRef.current?.focus();
  };

  const handleMaxQuantity = () => {
    setQuantity(Math.floor(memberMoney / price));
  };

  // 가격 감소 핸들러
  const handlePriceDecrease = () => {
    if (isLimitOrder && price > 0) {
      const tickSize = getTickSize(price);
      setPrice(price - tickSize);
      priceInputRef.current?.focus();
    }
  };

  // 가격 증가 핸들러
  const handlePriceIncrease = () => {
    if (isLimitOrder) {
      const tickSize = getTickSize(price);
      setPrice(price + tickSize);
      priceInputRef.current?.focus();
    }
  };

  const handleBuyOrder = () => {
    const { available, message } = checkAvailableTime(isNxt, isLimitOrder);
    if (!available) {
      showAlert("error", "거래 불가", message);
      return;
    }
    if (isLimitOrder) {
      // 지정가 주문
      showAlert("success", "처리 중", "지정가 매수 주문을 처리하고 있습니다.");
      buyLimitOrder(
        { stockCode, quantity, price },
        {
          onSuccess: () => {
            showAlert("success", "주문 완료", "지정가 매수 주문이 완료되었습니다.");
          },
          onError: () => {
            showAlert("error", "주문 실패", "주문 처리 중 오류가 발생했습니다.");
          },
        },
      );
    } else {
      // 시장가 주문
      showAlert("success", "처리 중", "매수 주문을 처리하고 있습니다.");
      buyMarketOrder(
        { stockCode, quantity },
        {
          onSuccess: () => {
            showAlert("success", "매수 완료", "매수가 되었습니다.");
          },
          onError: () => {
            showAlert("error", "매수 실패", "잔고가 부족합니다.");
          },
        },
      );
    }
  };

  const handleSellOrder = () => {
    const { available, message } = checkAvailableTime(isNxt, isLimitOrder);
    if (!available) {
      showAlert("error", "거래 불가", message);
      return;
    }
    if (isLimitOrder) {
      // 지정가 매도
      showAlert("success", "처리 중", "지정가 매도 주문을 처리하고 있습니다.");
      sellLimitOrder(
        { stockCode, quantity, price },
        {
          onSuccess: () => {
            showAlert("success", "주문 완료", "지정가 매도 주문이 완료되었습니다.");
          },
          onError: () => {
            showAlert("error", "주문 실패", "주문 처리 중 오류가 발생했습니다.");
          },
        },
      );
    } else {
      // 시장가 매도
      showAlert("success", "처리 중", "매도 주문을 처리하고 있습니다.");
      sellMarketOrder(
        { stockCode, quantity },
        {
          onSuccess: () => {
            showAlert("success", "매도 완료", "매도가 되었습니다.");
          },
          onError: () => {
            showAlert("error", "매도 실패", "보유 주식이 부족하거나 일시적인 오류가 발생했습니다.");
          },
        },
      );
    }
  };

  return (
    <>
      <TradeAlert
        show={alertConfig.show}
        type={alertConfig.type}
        title={alertConfig.title}
        message={alertConfig.message}
        onClose={() => setAlertConfig((prev) => ({ ...prev, show: false }))}
      />
      <div className="w-full rounded-lg border border-gray-200 bg-white p-4 text-left">
        <Tabs defaultValue="buy" className="w-full">
          <div className="mb-4 flex items-center justify-between">
            <span className="font-bold text-gray-800">주문하기</span>
            <TabsList className="flex gap-1.5">
              <TabsTrigger
                value="buy"
                className="
                w-full 
                text-gray-500 
                data-[state=active]:font-semibold
                data-[state=active]:text-chart-red
              "
              >
                매수
              </TabsTrigger>
              <TabsTrigger
                value="sell"
                className="
                w-full 
                text-gray-500 
                data-[state=active]:font-semibold
                data-[state=active]:text-chart-blue
              "
              >
                매도
              </TabsTrigger>
            </TabsList>
          </div>

          <div className="mt-4 flex items-center gap-4">
            <button
              className={`w-full rounded-lg px-4 py-2 transition-colors ${
                !isLimitOrder
                  ? "border-2 border-primary-400 bg-primary-50 text-gray-900"
                  : "bg-gray-100 font-semibold text-gray-600 hover:bg-gray-200"
              }`}
              onClick={() => handlePriceType(false)}
            >
              시장가
            </button>
            <button
              className={`w-full rounded-lg px-4 py-2 transition-colors ${
                isLimitOrder
                  ? "border-2 border-primary-400 bg-primary-50 text-gray-900"
                  : "bg-gray-100 font-semibold text-gray-600 hover:bg-gray-200"
              }`}
              onClick={() => handlePriceType(true)}
            >
              지정가
            </button>
          </div>

<<<<<<< HEAD
          <div className="mt-4 flex flex-col gap-2">
            <label htmlFor="quantity" className="text-sm text-gray-500">
              수량
            </label>
            <div className="relative flex items-center">
              <button
                onClick={handleQuantityDecrease}
                className="absolute left-2 p-1 text-gray-500 hover:text-primary-500"
              >
                <Minus size={16} />
              </button>
              <input
                ref={quantityInputRef}
                type="number"
                id="quantity"
                value={quantity}
                onChange={(e) => handleQuantityChange(e.target.value)}
                onClick={(e) => e.currentTarget.select()}
                min="0"
                className="w-full rounded-lg border bg-white px-8 py-2 text-center focus:outline-none focus:ring-2 focus:ring-primary-500 [&::-webkit-inner-spin-button]:appearance-none [&::-webkit-outer-spin-button]:appearance-none"
              />
              <button
                onClick={handleQuantityIncrease}
                className="absolute right-2 p-1 text-gray-500 hover:text-primary-500"
              >
                <Plus size={16} />
              </button>
=======
          <TabsContent value="buy">
            <div className="mt-4 flex flex-col gap-2">
              <div className="flex items-center justify-between">
                <label htmlFor="quantity" className="text-sm font-bold text-gray-500">
                  수량
                </label>
                <Button
                  className="rounded-full bg-primary-500 text-white"
                  onClick={handleMaxQuantity}
                >
                  최대
                </Button>
              </div>
              <div className="relative flex items-center">
                <button
                  onClick={handleQuantityDecrease}
                  className="absolute left-2 p-1 text-gray-500 hover:text-primary-500"
                >
                  <Minus size={16} />
                </button>
                <input
                  ref={quantityInputRef}
                  type="number"
                  id="quantity"
                  value={quantity}
                  onChange={(e) => handleQuantityChange(e.target.value)}
                  onClick={(e) => e.currentTarget.select()}
                  min="0"
                  className="w-full rounded-lg border px-8 py-2 text-center focus:outline-none focus:ring-2 focus:ring-primary-500 [&::-webkit-inner-spin-button]:appearance-none [&::-webkit-outer-spin-button]:appearance-none"
                />
                <button
                  onClick={handleQuantityIncrease}
                  className="absolute right-2 p-1 text-gray-500 hover:text-primary-500"
                >
                  <Plus size={16} />
                </button>
              </div>
>>>>>>> 1636a10c
            </div>

            {isLimitOrder && (
              <div className="mt-4 flex flex-col gap-2">
                <label htmlFor="price" className="text-sm text-gray-500">
                  가격
                </label>
                <div className="relative flex items-center">
                  <button
                    onClick={handlePriceDecrease}
                    className={`absolute left-2 p-1 text-gray-500 ${isLimitOrder ? "hover:text-primary-500" : "disabled:cursor-not-allowed disabled:opacity-50"}`}
                    disabled={!isLimitOrder}
                  >
                    <Minus size={16} />
                  </button>
                  <input
                    ref={priceInputRef}
                    type="number"
                    id="price"
                    value={tempPrice || price}
                    onChange={(e) => handlePriceInput(e.target.value)}
                    onBlur={handlePriceChange}
                    onClick={(e) => e.currentTarget.select()}
                    readOnly={!isLimitOrder}
                    min={lowPrice}
                    className={`w-full rounded-lg border bg-white px-8 py-2 text-center focus:outline-none focus:ring-2 focus:ring-primary-500 [&::-webkit-inner-spin-button]:appearance-none [&::-webkit-outer-spin-button]:appearance-none
                ${!isLimitOrder ? "cursor-not-allowed bg-gray-100" : ""}`}
                  />
                  <button
                    onClick={handlePriceIncrease}
                    className={`absolute right-2 p-1 text-gray-500 ${isLimitOrder ? "hover:text-primary-500" : "disabled:cursor-not-allowed disabled:opacity-50"}`}
                    disabled={!isLimitOrder}
                  >
                    <Plus size={16} />
                  </button>
                </div>
              </div>
            )}

            <div className="mb-4 mt-8 flex justify-between gap-2 text-lg">
              <span className="font-semibold">예수금 잔고</span>
              <span>{Number(memberMoney).toLocaleString()}원</span>
            </div>

            {isLimitOrder && (
              <div className="mb-4 mt-8 flex justify-between gap-2 text-lg">
                <span>총 가격</span>
                <span>{(price * quantity).toLocaleString()}원</span>
              </div>
            )}
            <button
              className="w-full rounded-lg bg-primary-300 py-3 
            font-semibold text-gray-900
            drop-shadow-[0_0px_1px_rgba(0,0,0,0.1)]
            transition-all duration-200 hover:bg-primary-400
            active:scale-[0.98] active:shadow-inner"
              onClick={handleBuyOrder}
            >
              매수 신청하기
            </button>
          </TabsContent>
          <TabsContent value="sell">
            <div className="mt-4 flex flex-col gap-2">
              <div className="flex items-center justify-between">
                <label htmlFor="quantity" className="text-sm font-bold text-gray-500">
                  수량
                </label>
                <Button
                  className="rounded-full bg-primary-500 text-white"
                  onClick={handleMaxQuantity}
                >
                  최대
                </Button>
              </div>
              <div className="relative flex items-center">
                <button
                  onClick={handleQuantityDecrease}
                  className="absolute left-2 p-1 text-gray-500 hover:text-primary-500"
                >
                  <Minus size={16} />
                </button>
                <input
                  ref={quantityInputRef}
                  type="number"
                  id="quantity"
                  value={quantity}
                  onChange={(e) => handleQuantityChange(e.target.value)}
                  onClick={(e) => e.currentTarget.select()}
                  min="0"
                  className="w-full rounded-lg border px-8 py-2 text-center focus:outline-none focus:ring-2 focus:ring-primary-500 [&::-webkit-inner-spin-button]:appearance-none [&::-webkit-outer-spin-button]:appearance-none"
                />
                <button
                  onClick={handleQuantityIncrease}
                  className="absolute right-2 p-1 text-gray-500 hover:text-primary-500"
                >
                  <Plus size={16} />
                </button>
              </div>
            </div>

            {isLimitOrder && (
              <div className="mt-4 flex flex-col gap-2">
                <label htmlFor="price" className="text-sm text-gray-500">
                  가격
                </label>
                <div className="relative flex items-center">
                  <button
                    onClick={handlePriceDecrease}
                    className={`absolute left-2 p-1 text-gray-500 ${isLimitOrder ? "hover:text-primary-500" : "disabled:cursor-not-allowed disabled:opacity-50"}`}
                    disabled={!isLimitOrder}
                  >
                    <Minus size={16} />
                  </button>
                  <input
                    ref={priceInputRef}
                    type="number"
                    id="price"
                    value={tempPrice || price}
                    onChange={(e) => handlePriceInput(e.target.value)}
                    onBlur={handlePriceChange}
                    onClick={(e) => e.currentTarget.select()}
                    readOnly={!isLimitOrder}
                    min={lowPrice}
                    className={`w-full rounded-lg border px-8 py-2 text-center focus:outline-none focus:ring-2 focus:ring-primary-500 [&::-webkit-inner-spin-button]:appearance-none [&::-webkit-outer-spin-button]:appearance-none
                ${!isLimitOrder ? "cursor-not-allowed bg-gray-100" : ""}`}
                  />
                  <button
                    onClick={handlePriceIncrease}
                    className={`absolute right-2 p-1 text-gray-500 ${isLimitOrder ? "hover:text-primary-500" : "disabled:cursor-not-allowed disabled:opacity-50"}`}
                    disabled={!isLimitOrder}
                  >
                    <Plus size={16} />
                  </button>
                </div>
              </div>
            )}

            {isLimitOrder && (
              <div className="mb-4 mt-8 flex justify-between gap-2 text-lg">
                <span>총 가격</span>
                <span>{(price * quantity).toLocaleString()}원</span>
              </div>
            )}
            <button
              className="mt-4 w-full rounded-lg bg-primary-300 
        py-3 font-semibold
        text-gray-900
        drop-shadow-[0_0px_1px_rgba(0,0,0,0.1)] transition-all duration-200
        hover:bg-primary-400 active:scale-[0.98] active:shadow-inner"
              onClick={handleSellOrder}
            >
              매도 신청하기
            </button>
          </TabsContent>
        </Tabs>
      </div>
    </>
  );
};

export default Trade;<|MERGE_RESOLUTION|>--- conflicted
+++ resolved
@@ -274,35 +274,6 @@
             </button>
           </div>
 
-<<<<<<< HEAD
-          <div className="mt-4 flex flex-col gap-2">
-            <label htmlFor="quantity" className="text-sm text-gray-500">
-              수량
-            </label>
-            <div className="relative flex items-center">
-              <button
-                onClick={handleQuantityDecrease}
-                className="absolute left-2 p-1 text-gray-500 hover:text-primary-500"
-              >
-                <Minus size={16} />
-              </button>
-              <input
-                ref={quantityInputRef}
-                type="number"
-                id="quantity"
-                value={quantity}
-                onChange={(e) => handleQuantityChange(e.target.value)}
-                onClick={(e) => e.currentTarget.select()}
-                min="0"
-                className="w-full rounded-lg border bg-white px-8 py-2 text-center focus:outline-none focus:ring-2 focus:ring-primary-500 [&::-webkit-inner-spin-button]:appearance-none [&::-webkit-outer-spin-button]:appearance-none"
-              />
-              <button
-                onClick={handleQuantityIncrease}
-                className="absolute right-2 p-1 text-gray-500 hover:text-primary-500"
-              >
-                <Plus size={16} />
-              </button>
-=======
           <TabsContent value="buy">
             <div className="mt-4 flex flex-col gap-2">
               <div className="flex items-center justify-between">
@@ -331,7 +302,7 @@
                   onChange={(e) => handleQuantityChange(e.target.value)}
                   onClick={(e) => e.currentTarget.select()}
                   min="0"
-                  className="w-full rounded-lg border px-8 py-2 text-center focus:outline-none focus:ring-2 focus:ring-primary-500 [&::-webkit-inner-spin-button]:appearance-none [&::-webkit-outer-spin-button]:appearance-none"
+                  className="w-full rounded-lg border bg-white px-8 py-2 text-center focus:outline-none focus:ring-2 focus:ring-primary-500 [&::-webkit-inner-spin-button]:appearance-none [&::-webkit-outer-spin-button]:appearance-none"
                 />
                 <button
                   onClick={handleQuantityIncrease}
@@ -340,7 +311,6 @@
                   <Plus size={16} />
                 </button>
               </div>
->>>>>>> 1636a10c
             </div>
 
             {isLimitOrder && (
@@ -430,7 +400,7 @@
                   onChange={(e) => handleQuantityChange(e.target.value)}
                   onClick={(e) => e.currentTarget.select()}
                   min="0"
-                  className="w-full rounded-lg border px-8 py-2 text-center focus:outline-none focus:ring-2 focus:ring-primary-500 [&::-webkit-inner-spin-button]:appearance-none [&::-webkit-outer-spin-button]:appearance-none"
+                  className="w-full rounded-lg border bg-white px-8 py-2 text-center focus:outline-none focus:ring-2 focus:ring-primary-500 [&::-webkit-inner-spin-button]:appearance-none [&::-webkit-outer-spin-button]:appearance-none"
                 />
                 <button
                   onClick={handleQuantityIncrease}
@@ -464,7 +434,7 @@
                     onClick={(e) => e.currentTarget.select()}
                     readOnly={!isLimitOrder}
                     min={lowPrice}
-                    className={`w-full rounded-lg border px-8 py-2 text-center focus:outline-none focus:ring-2 focus:ring-primary-500 [&::-webkit-inner-spin-button]:appearance-none [&::-webkit-outer-spin-button]:appearance-none
+                    className={`w-full rounded-lg border bg-white px-8 py-2 text-center focus:outline-none focus:ring-2 focus:ring-primary-500 [&::-webkit-inner-spin-button]:appearance-none [&::-webkit-outer-spin-button]:appearance-none
                 ${!isLimitOrder ? "cursor-not-allowed bg-gray-100" : ""}`}
                   />
                   <button

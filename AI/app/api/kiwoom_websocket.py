import logging
import asyncio
import aiohttp
import json
import random
from typing import List, Callable, Dict, Any
from app.cache.stock_cache import StockCache

logger = logging.getLogger(__name__)

class KiwoomWebSocket:
    """키움 API 웹소켓 연결 및 데이터 구독"""
    
    def __init__(self, base_url: str, stock_cache: StockCache):
        self.base_url = base_url
        self.stock_cache = stock_cache
        self.ws = None
        self.session = None  # aiohttp 세션 저장
        self.subscription_groups = []  # 구독 그룹 목록
        self.current_group_index = 0  # 현재 구독 중인 그룹 인덱스
        self.rotation_task = None  # 로테이션 태스크
        self.ping_task = None      # 핑 태스크
        self.message_task = None   # 메시지 처리 태스크
        self.reconnect_task = None  # 재연결 태스크
<<<<<<< HEAD
=======
        self.health_check_task = None  # 헬스 체크 태스크
>>>>>>> 0e8c28ac
        self.callback = None  # 실시간 데이터 처리 콜백
        self.running = False  # 실행 상태
        self.is_logged_in = False  # 로그인 상태
        self.message_lock = asyncio.Lock()  # 메시지 수신용 락
<<<<<<< HEAD
        self.connection_lock = asyncio.Lock()  # 연결 관리용 락
        self.kiwoom_token = None  # 인증 토큰 저장
        self.last_activity_time = 0  # 마지막 활동 시간
        self.reconnect_attempts = 0  # 재연결 시도 횟수
        self.max_reconnect_attempts = 5  # 최대 재연결 시도 횟수
        self.reconnect_delay = 5  # 초기 재연결 지연 시간(초)
        self.max_reconnect_delay = 60  # 최대 재연결 지연 시간(초)
    
    async def connect(self, kiwoom_token: str):
        """웹소켓 연결 및 로그인"""
        if not kiwoom_token:
            logger.error("유효하지 않은 토큰: 토큰이 비어 있습니다")
            return False
=======
        
        # 장애 복구 관련 설정
        self.reconnect_attempts = 0  # 재연결 시도 횟수
        self.max_reconnect_attempts = 10  # 최대 재연결 시도 횟수
        self.base_delay = 2  # 기본 재연결 대기 시간(초)
        self.max_delay = 300  # 최대 재연결 대기 시간(초)
        self.last_pong_time = None  # 마지막 PONG 수신 시간
        self.kiwoom_token = None  # 토큰 저장
        self.subscribed_groups = set()  # 현재 구독 중인 그룹 인덱스 저장
    
    async def connect(self, kiwoom_token: str):
        """웹소켓 연결 및 로그인"""
        try:
            # 토큰 저장
            self.kiwoom_token = kiwoom_token
            
            # 기존 연결이 있으면 종료
            if self.ws and not self.ws.closed:
                await self.close()
>>>>>>> 0e8c28ac
            
        async with self.connection_lock:  # 연결 동시성 제어
            try:
                # 저장된 토큰 업데이트
                self.kiwoom_token = kiwoom_token
                
                # 기존 연결이 있으면 종료
                if self.ws:
                    await self.close_connection()
                
                # 웹소켓 연결 URL
                ws_url = f"{self.base_url}/api/dostk/websocket"
                
                logger.info(f"웹소켓 연결 시도: {ws_url}")
                
                # 웹소켓 연결
                if not self.session or self.session.closed:
                    self.session = aiohttp.ClientSession()
                
                # 연결 시도에 타임아웃 추가
                try:
                    self.ws = await asyncio.wait_for(
                        self.session.ws_connect(
                            ws_url, 
                            timeout=30,
                            heartbeat=20  # 하트비트 간격(초)
                        ),
                        timeout=15  # 연결 시도 타임아웃
                    )
                except asyncio.TimeoutError:
                    logger.error("웹소켓 연결 시도 타임아웃")
                    await self.close_connection()
                    return False
                
                logger.info("웹소켓 서버 연결 성공, 로그인 시도 중...")
                
                # 로그인 메시지 전송
                login_msg = {
                    "trnm": "LOGIN",
                    "token": kiwoom_token
                }
                await self.ws.send_json(login_msg)
                
                # 로그인 응답 대기
                async with self.message_lock:
                    login_response = await self.ws.receive_json(timeout=10)  # 타임아웃 추가
                
                if login_response.get("trnm") == "LOGIN":
                    if login_response.get("return_code") == 0:
                        logger.info("로그인 성공")
                        self.is_logged_in = True
                        self.running = True
                        self.reconnect_attempts = 0  # 재연결 시도 횟수 초기화
                        self.last_activity_time = asyncio.get_event_loop().time()  # 활동 시간 업데이트
                        
                        # 메시지 처리 루프 시작
                        if not self.message_task or self.message_task.done():
                            self.message_task = asyncio.create_task(self.message_loop())
                        
                        # 핑 태스크 시작
                        if not self.ping_task or self.ping_task.done():
                            self.ping_task = asyncio.create_task(self.ping_loop())
                        
                        # 상태 모니터링 태스크 시작
                        if not self.reconnect_task or self.reconnect_task.done():
                            self.reconnect_task = asyncio.create_task(self.connection_monitor())
                        
                        return True
                    else:
                        logger.error(f"로그인 실패: {login_response.get('return_msg')}")
                        await self.close_connection()
                        return False
                else:
                    logger.error("예상치 못한 응답을 받았습니다.")
                    await self.close_connection()
                    return False
            
<<<<<<< HEAD
            except asyncio.TimeoutError:
                logger.error("로그인 응답 대기 중 타임아웃 발생")
                await self.close_connection()
                return False
            except Exception as e:
                logger.error(f"웹소켓 연결 또는 로그인 실패: {str(e)}")
                await self.close_connection()
                return False
    
    async def close_connection(self):
        """웹소켓 연결만 종료 (태스크는 유지)"""
        try:
            # 웹소켓 연결 종료
            if self.ws and not self.ws.closed:
                await self.ws.close()
                self.ws = None
=======
            # 웹소켓 연결
            if not self.session or self.session.closed:
                self.session = aiohttp.ClientSession()
            
            logger.info("웹소켓 서버 연결 시도 중...")
            self.ws = await self.session.ws_connect(
                ws_url,
                heartbeat=30.0,
                timeout=60.0
            )
            logger.info("웹소켓 서버 연결 성공, 로그인 시도 중...")
>>>>>>> 0e8c28ac
            
            # 세션 종료
            if self.session and not self.session.closed:
                await self.session.close()
                self.session = None
            
<<<<<<< HEAD
            self.is_logged_in = False
            logger.info("웹소켓 연결 종료됨")
        except Exception as e:
            logger.error(f"웹소켓 연결 종료 중 오류: {str(e)}")
    
    async def connection_monitor(self):
        """연결 상태 모니터링 및 자동 재연결"""
        try:
            reconnect_in_progress = False
            
            while self.running:
                try:
                    await asyncio.sleep(5)  # 5초마다 확인
                    
                    # 재연결이 이미 진행 중인 경우 스킵
                    if reconnect_in_progress:
                        continue
                    
                    # 연결 상태 확인
                    connection_lost = (
                        not self.ws or 
                        (self.ws and self.ws.closed) or 
                        not self.is_logged_in
                    )
                    
                    # 활동 시간 체크 (2분 이상 활동 없으면 재연결)
                    current_time = asyncio.get_event_loop().time()
                    inactivity_timeout = current_time - self.last_activity_time > 120
                    
                    if connection_lost or inactivity_timeout:
                        logger.warning(
                            f"연결 상태 확인: 연결 끊김={connection_lost}, "
                            f"활동 없음={inactivity_timeout}, "
                            f"재연결 시도 #{self.reconnect_attempts+1}"
                        )
                        
                        if self.kiwoom_token:
                            # 재연결 플래그 설정
                            reconnect_in_progress = True
                            
                            try:
                                # 재연결 시도
                                if self.reconnect_attempts < self.max_reconnect_attempts:
                                    self.reconnect_attempts += 1
                                    
                                    # 지수 백오프 적용
                                    delay = min(self.reconnect_delay * (2 ** (self.reconnect_attempts - 1)), self.max_reconnect_delay)
                                    logger.info(f"재연결 지연: {delay}초 후 시도")
                                    await asyncio.sleep(delay)
                                    
                                    # 재연결 시도
                                    async with self.connection_lock:
                                        reconnect_success = await self.connect(self.kiwoom_token)
                                    
                                    if reconnect_success:
                                        logger.info("재연결 성공")
                                        self.reconnect_attempts = 0  # 성공 시 카운터 초기화
                                        
                                        # 현재 그룹 재구독
                                        if self.subscription_groups:
                                            try:
                                                await self.subscribe_group(self.current_group_index, self.kiwoom_token)
                                                logger.info(f"그룹 {self.current_group_index} 재구독 성공")
                                            except Exception as e:
                                                logger.error(f"그룹 재구독 실패: {str(e)}")
                                    else:
                                        logger.error("재연결 실패")
                                else:
                                    logger.error(f"최대 재연결 시도 횟수({self.max_reconnect_attempts})를 초과하여 중단합니다.")
                                    self.running = False
                                    break
                            finally:
                                # 재연결 플래그 해제
                                reconnect_in_progress = False
                
                except asyncio.CancelledError:
                    raise  # 상위 예외 처리로 전달
                except Exception as e:
                    logger.error(f"연결 모니터링 내부 오류: {str(e)}")
                    reconnect_in_progress = False  # 오류 발생 시 플래그 초기화
=======
            # 로그인 응답 대기
            try:
                async with self.message_lock:
                    login_response = await asyncio.wait_for(
                        self.ws.receive_json(),
                        timeout=10.0  # 10초 타임아웃
                    )
                
                if login_response.get("trnm") == "LOGIN":
                    if login_response.get("return_code") == 0:
                        logger.info("로그인 성공")
                        self.is_logged_in = True
                        self.running = True
                        self.reconnect_attempts = 0  # 재연결 시도 횟수 초기화
                        self.last_pong_time = asyncio.get_event_loop().time()  # 현재 시간으로 초기화
                        
                        # 메시지 처리 루프 시작
                        if not self.message_task or self.message_task.done():
                            self.message_task = asyncio.create_task(self.message_loop())
                        
                        # 핑 태스크 시작
                        if not self.ping_task or self.ping_task.done():
                            self.ping_task = asyncio.create_task(self.ping_loop())
                        
                        # 헬스 체크 태스크 시작
                        if not self.health_check_task or self.health_check_task.done():
                            self.health_check_task = asyncio.create_task(self.health_check_loop())
                        
                        # 연결 성공 후 이전에 구독 중이던 그룹 복원
                        if self.subscribed_groups:
                            logger.info(f"이전 구독 그룹 복원 시도: {self.subscribed_groups}")
                            for group_idx in list(self.subscribed_groups):
                                await self.subscribe_group(group_idx, kiwoom_token)
                        
                        return True
                    else:
                        logger.error(f"로그인 실패: {login_response.get('return_msg')}")
                        await self.close()
                        # 로그인 실패 시 재연결 시도 (로그인 오류라면 토큰 문제일 수 있음)
                        await self.schedule_reconnect()
                        return False
                else:
                    logger.error("예상치 못한 응답을 받았습니다.")
                    await self.close()
                    await self.schedule_reconnect()
                    return False
            
            except asyncio.TimeoutError:
                logger.error("로그인 응답 대기 시간 초과")
                await self.close()
                await self.schedule_reconnect()
                return False
>>>>>>> 0e8c28ac
        
        except asyncio.CancelledError:
            logger.info("연결 모니터링 태스크 취소됨")
        except Exception as e:
<<<<<<< HEAD
            logger.error(f"연결 모니터링 중 오류: {str(e)}")
=======
            logger.error(f"웹소켓 연결 또는 로그인 실패: {str(e)}")
            await self.close()
            await self.schedule_reconnect()
            return False
>>>>>>> 0e8c28ac
    
    async def schedule_reconnect(self):
        """지수 백오프 방식으로 재연결 스케줄링"""
        if self.reconnect_attempts >= self.max_reconnect_attempts:
            logger.error(f"최대 재연결 시도 횟수({self.max_reconnect_attempts}회)를 초과했습니다. 재연결 중단.")
            return False
        
        # 지수 백오프 + 지터 계산
        delay = min(self.base_delay * (2 ** self.reconnect_attempts), self.max_delay)
        jitter = random.uniform(0, delay * 0.1)  # 10% 지터 추가
        total_delay = delay + jitter
        
        logger.info(f"재연결 예정: {total_delay:.2f}초 후 (시도 {self.reconnect_attempts + 1}/{self.max_reconnect_attempts})")
        
        self.reconnect_attempts += 1
        
        # 재연결 태스크 생성
        if self.reconnect_task and not self.reconnect_task.done():
            self.reconnect_task.cancel()
            
        self.reconnect_task = asyncio.create_task(self._delayed_reconnect(total_delay))
        return True
    
    async def _delayed_reconnect(self, delay: float):
        """지연 후 재연결 시도"""
        try:
            await asyncio.sleep(delay)
            logger.info("재연결 시도 시작...")
            
            if self.kiwoom_token:
                success = await self.connect(self.kiwoom_token)
                if success:
                    logger.info("재연결 성공")
                    # 재연결 성공 후 로테이션 재시작
                    if self.running and (not self.rotation_task or self.rotation_task.done()):
                        # kiwoom_token 파라미터 전달하지 않음 - 클래스 속성 사용
                        self.rotation_task = asyncio.create_task(self.rotation_loop())
                    else:
                        logger.info("로테이션 태스크가 이미 실행 중입니다.")
                else:
                    logger.error("재연결 실패")
            else:
                logger.error("토큰이 없어 재연결할 수 없습니다.")
        
        except asyncio.CancelledError:
            logger.info("재연결 태스크 취소됨")
        except Exception as e:
            logger.error(f"재연결 중 오류: {str(e)}")
            # 재연결 중 오류 발생 시 다시 스케줄링
            await self.schedule_reconnect()
    
    async def health_check_loop(self):
        """연결 상태 확인 루프"""
        try:
            while self.running:
                await asyncio.sleep(15)  # 15초마다 상태 확인
                
                # 웹소켓 연결 확인
                if not self.ws or self.ws.closed:
                    logger.warning("웹소켓 연결이 끊어졌습니다. 재연결 시도 중...")
                    await self.schedule_reconnect()
                    continue
                
                # PONG 응답 확인 부분 제거됨
        
        except asyncio.CancelledError:
            logger.info("헬스 체크 루프 취소됨")
        except Exception as e:
            logger.error(f"헬스 체크 루프 오류: {str(e)}")
    
    async def ping_loop(self):
        """PING 메시지 주기적 전송 루프"""
        try:
            while self.running:
                await asyncio.sleep(30)  # 30초마다 PING 메시지 전송
                
                if self.ws and not self.ws.closed and self.is_logged_in:
                    try:
                        await self.ws.send_json({"trnm": "PING"})
                        logger.debug("PING 메시지 전송 완료")
                        self.last_activity_time = asyncio.get_event_loop().time()  # 활동 시간 업데이트
                    except Exception as e:
                        logger.error(f"PING 메시지 전송 중 오류: {str(e)}")
                        # PING 전송 실패는 연결 문제의 징후일 수 있음
                        await self.schedule_reconnect()
                        break
        
        except asyncio.CancelledError:
            logger.info("PING 루프 취소됨")
        except Exception as e:
            logger.error(f"PING 루프 오류: {str(e)}")
            await self.schedule_reconnect()
    
    async def prepare_subscription_groups(self, symbols: List[str], group_size: int = 30):
        """구독 그룹 준비"""
        try:
            # 그룹으로 분할 (최대 group_size 개씩)
            self.subscription_groups = []
            for i in range(0, len(symbols), group_size):
                group = symbols[i:i+group_size]
                self.subscription_groups.append(group)
            
            logger.info(f"구독 그룹 준비 완료: {len(self.subscription_groups)}개 그룹, 총 {len(symbols)}개 종목")
            return True
        
        except Exception as e:
            logger.error(f"구독 그룹 준비 중 오류: {str(e)}")
            return False
    
    async def subscribe_group(self, group_index: int, kiwoom_token: str = None):
        """특정 그룹 구독"""
        try:
<<<<<<< HEAD
            # 연결 상태 확인
            if not self.ws or self.ws.closed or not self.is_logged_in:
                logger.warning("구독 전 연결 확인: 연결이 없거나 로그인되지 않음, 재연결 시도")
                success = await self.connect(kiwoom_token)
                if not success:
                    logger.error("그룹 구독을 위한 재연결 실패")
=======
            # 토큰이 전달되지 않았으면 저장된 토큰 사용
            if not kiwoom_token and self.kiwoom_token:
                kiwoom_token = self.kiwoom_token
            
            # 연결 확인 및 필요 시 재연결
            if not self.ws or not self.is_logged_in:
                if not kiwoom_token:
                    logger.error("구독을 위한 토큰이 없습니다.")
                    return False
                
                success = await self.connect(kiwoom_token)
                if not success:
                    logger.error("구독을 위한 연결 실패")
>>>>>>> 0e8c28ac
                    return False
            
            if group_index >= len(self.subscription_groups):
                logger.error(f"유효하지 않은 그룹 인덱스: {group_index}")
                return False
            
            # 현재 그룹의 종목 코드 목록
            symbols = self.subscription_groups[group_index]
            
            # '_AL' 접미사를 붙인 종목코드 생성
            suffixed_symbols = [f"{symbol}_AL" for symbol in symbols]
            
            # 키움 API 명세서에 맞게 구독 메시지 구성
            subscribe_msg = {
                "trnm": "REG",              # 등록
                "grp_no": f"{group_index+1:04d}",  # 그룹번호(4자리)
                "refresh": "1",             # 기존등록유지
                "data": [{
                    "item": suffixed_symbols,  # '_AL' 접미사가 붙은 종목코드 배열
                    "type": ["0B"]          # 주식체결 TR
                }]
            }
            
<<<<<<< HEAD
            # 구독 요청 전송
            await self.ws.send_json(subscribe_msg)
            self.last_activity_time = asyncio.get_event_loop().time()  # 활동 시간 업데이트
=======
            # 구독 요청 전송 (3회까지 재시도)
            max_retries = 3
            for attempt in range(max_retries):
                try:
                    if self.ws and not self.ws.closed:
                        await self.ws.send_json(subscribe_msg)
                        
                        # 구독 성공으로 간주하고 구독 그룹 기록
                        self.subscribed_groups.add(group_index)
                        
                        # 구독된 종목 저장 - 원래 종목코드 사용 (접미사 없는)
                        for symbol in symbols:
                            self.stock_cache.add_subscribed_symbol(symbol)
                        
                        logger.info(f"그룹 {group_index} 구독 성공 (시도 {attempt+1}/{max_retries})")
                        return True
                    else:
                        # 소켓이 닫힌 경우 재연결 시도
                        logger.warning(f"웹소켓이 닫혀있어 구독 실패 (시도 {attempt+1}/{max_retries}), 재연결 시도...")
                        if kiwoom_token:
                            await self.connect(kiwoom_token)
                        else:
                            logger.error("재연결에 필요한 토큰이 없습니다.")
                            return False
                        
                        if attempt == max_retries - 1:  # 마지막 시도에서 실패
                            return False
                
                except Exception as e:
                    if attempt < max_retries - 1:  # 마지막 시도가 아니면
                        logger.warning(f"그룹 구독 중 오류 (시도 {attempt+1}/{max_retries}): {str(e)}, 재시도...")
                        await asyncio.sleep(1 * (attempt + 1))  # 지연 후 재시도
                    else:
                        logger.error(f"그룹 구독 실패 (최대 시도 횟수 초과): {str(e)}")
                        return False
>>>>>>> 0e8c28ac
            
            # 모든 시도 실패
            return False
        
        except Exception as e:
<<<<<<< HEAD
            logger.error(f"그룹 구독 중 오류: {str(e)}")
            # 연결 끊김 오류인 경우 연결 상태 업데이트
            if "Cannot write to closing transport" in str(e) or "Connection closed" in str(e):
                logger.warning("전송 중 연결이 닫힘, 연결 상태 업데이트")
                self.is_logged_in = False
                self.ws = None
=======
            logger.error(f"그룹 구독 프로세스 중 오류: {str(e)}")
>>>>>>> 0e8c28ac
            return False
    
    async def unsubscribe_group(self, group_index: int, retry=True):
        """특정 그룹 구독 해제"""
        try:
            # 연결 상태 확인
            if not self.ws or self.ws.closed:
<<<<<<< HEAD
                logger.warning("구독 해제 시도: 연결이 없거나 닫힘")
                # 구독 해제된 것으로 처리하고 성공 반환
                if group_index < len(self.subscription_groups):
                    symbols = self.subscription_groups[group_index]
                    for symbol in symbols:
                        self.stock_cache.remove_subscribed_symbol(symbol)
                return True
=======
                logger.error("웹소켓 연결이 없습니다.")
                return False if not retry else await self.reconnect_and_unsubscribe(group_index)
>>>>>>> 0e8c28ac
            
            if group_index >= len(self.subscription_groups):
                logger.error(f"유효하지 않은 그룹 인덱스: {group_index}")
                return False
            
            # 현재 그룹의 종목 코드 목록
            symbols = self.subscription_groups[group_index]
            
            # '_AL' 접미사를 붙인 종목코드 생성
            suffixed_symbols = [f"{symbol}_AL" for symbol in symbols]
            
            # 키움 API 명세서에 맞게 구독 해제 메시지 구성
            unsubscribe_msg = {
                "trnm": "REMOVE",           # 해지
                "grp_no": f"{group_index+1:04d}",  # 그룹번호(4자리)
                "data": [{
                    "item": suffixed_symbols,  # '_AL' 접미사가 붙은 종목코드 배열
                    "type": ["0B"]          # 주식체결 TR
                }]
            }
            
            # 구독 해제 요청 전송
<<<<<<< HEAD
            await self.ws.send_json(unsubscribe_msg)
            self.last_activity_time = asyncio.get_event_loop().time()  # 활동 시간 업데이트
=======
            try:
                await self.ws.send_json(unsubscribe_msg)
                
                # 구독 그룹에서 제거
                if group_index in self.subscribed_groups:
                    self.subscribed_groups.remove(group_index)
                
                # 구독 해제된 종목 제거 - 원래 종목코드 사용 (접미사 없는)
                for symbol in symbols:
                    self.stock_cache.remove_subscribed_symbol(symbol)
                
                logger.info(f"그룹 {group_index} 구독 해제 성공")
                return True
>>>>>>> 0e8c28ac
            
            except Exception as e:
                logger.error(f"구독 해제 메시지 전송 중 오류: {str(e)}")
                return False if not retry else await self.reconnect_and_unsubscribe(group_index)
        
        except Exception as e:
            logger.error(f"그룹 구독 해제 중 오류: {str(e)}")
            # 연결 끊김 오류인 경우 연결 상태 업데이트
            if "Cannot write to closing transport" in str(e) or "Connection closed" in str(e):
                logger.warning("전송 중 연결이 닫힘, 연결 상태 업데이트")
                self.is_logged_in = False
                self.ws = None
            return False
    
    async def reconnect_and_unsubscribe(self, group_index: int):
        """재연결 후 구독 해제 시도"""
        if not self.kiwoom_token:
            logger.error("토큰이 없어 재연결할 수 없습니다.")
            return False
        
        # 재연결 시도
        success = await self.connect(self.kiwoom_token)
        if not success:
            logger.error("구독 해제를 위한 재연결 실패")
            return False
        
        # 재연결 성공 후 구독 해제 재시도 (재귀적으로 재시도하지 않음)
        return await self.unsubscribe_group(group_index, retry=False)
    
    async def start_rotating_subscriptions(self, callback: Callable = None, kiwoom_token: str = None):
        """구독 로테이션 시작"""
        if not self.subscription_groups:
            logger.error("구독 그룹이 준비되지 않았습니다.")
            return False
        
        self.callback = callback
        self.kiwoom_token = kiwoom_token  # 토큰 저장
        
        # 토큰 저장
        if kiwoom_token:
            self.kiwoom_token = kiwoom_token
        
        # 웹소켓 연결 및 로그인 확인
        if not self.is_logged_in:
            if not self.kiwoom_token:
                logger.error("연결에 필요한 토큰이 없습니다.")
                return False
                
            success = await self.connect(self.kiwoom_token)
            if not success:
                return False
        
        # 로테이션 태스크 시작
        if not self.rotation_task or self.rotation_task.done():
<<<<<<< HEAD
            self.rotation_task = asyncio.create_task(self.rotation_loop(kiwoom_token))
=======
            # kiwoom_token 파라미터 전달 - 뒤에서 저장된 토큰을 사용할 수 있도록 구현
            self.rotation_task = asyncio.create_task(self.rotation_loop())
>>>>>>> 0e8c28ac
        
        logger.info("구독 로테이션 시작")
        return True
    
    async def rotation_loop(self, kiwoom_token=None):
        """구독 로테이션 루프"""
        try:
            consecutive_failures = 0  # 연속 실패 카운터
            
            # 토큰이 없으면 저장된 토큰 사용
            if not kiwoom_token and self.kiwoom_token:
                kiwoom_token = self.kiwoom_token
            
            while self.running:
                try:
<<<<<<< HEAD
                    # 연결 상태 확인
                    if not self.ws or self.ws.closed or not self.is_logged_in:
                        logger.warning("로테이션 중 연결 끊김 감지, 재연결 대기...")
                        await asyncio.sleep(1)  # 짧은 대기 후 다음 루프로
                        continue
                    
                    # 이전 그룹 구독 해제
                    if len(self.subscription_groups) > 1:  # 그룹이 2개 이상인 경우만 로테이션
                        unsubscribe_success = await self.unsubscribe_group(self.current_group_index)
                        if not unsubscribe_success:
                            logger.warning(f"그룹 {self.current_group_index} 구독 해제 실패, 재시도...")
                            await asyncio.sleep(1)
                            continue
=======
                    # 이전 그룹 구독 해제
                    if len(self.subscription_groups) > 1:  # 그룹이 2개 이상인 경우만 로테이션
                        success = await self.unsubscribe_group(self.current_group_index)
                        if not success:
                            logger.warning(f"그룹 {self.current_group_index} 구독 해제 실패, 계속 진행합니다.")
>>>>>>> 0e8c28ac
                    
                    # 다음 그룹 인덱스로 이동
                    self.current_group_index = (self.current_group_index + 1) % len(self.subscription_groups)
                    
                    # 새 그룹 구독
<<<<<<< HEAD
                    subscribe_success = await self.subscribe_group(self.current_group_index, kiwoom_token)
                    if not subscribe_success:
                        logger.warning(f"그룹 {self.current_group_index} 구독 실패, 재시도...")
                        await asyncio.sleep(1)
                        continue
=======
                    success = await self.subscribe_group(self.current_group_index, kiwoom_token)
                    
                    if success:
                        consecutive_failures = 0  # 성공 시 실패 카운터 초기화
                    else:
                        consecutive_failures += 1
                        logger.warning(f"그룹 {self.current_group_index} 구독 실패 (연속 실패: {consecutive_failures})")
                        
                        # 연속 3회 이상 실패 시 재연결 시도
                        if consecutive_failures >= 3:
                            logger.error(f"연속 {consecutive_failures}회 구독 실패, 재연결 시도 중...")
                            await self.close()
                            await self.schedule_reconnect()
                            break
>>>>>>> 0e8c28ac
                    
                    # 각 그룹당 5초 동안 유지
                    await asyncio.sleep(5)
                
                except Exception as e:
<<<<<<< HEAD
                    logger.error(f"로테이션 루프 내부 오류: {str(e)}")
=======
                    logger.error(f"로테이션 단계 중 오류: {str(e)}")
                    consecutive_failures += 1
                    
                    # 연속 3회 이상 실패 시 재연결 시도
                    if consecutive_failures >= 3:
                        logger.error(f"로테이션 중 연속 {consecutive_failures}회 오류, 재연결 시도 중...")
                        await self.close()
                        await self.schedule_reconnect()
                        break
                    
>>>>>>> 0e8c28ac
                    await asyncio.sleep(1)  # 오류 발생 시 잠시 대기
        
        except asyncio.CancelledError:
            logger.info("구독 로테이션 루프 취소됨")
        except Exception as e:
            logger.error(f"구독 로테이션 루프 오류: {str(e)}")
            await self.schedule_reconnect()
    
    async def message_loop(self):
        """웹소켓 메시지 처리 루프"""
        try:
            # 메시지 카운터 초기화
            message_count = 0
            last_group_index = self.current_group_index
            error_count = 0  # 연속 오류 카운터
            
            # 웹소켓 연결 상태 로깅
            logger.info(f"메시지 루프 시작: 웹소켓 연결 상태 = {not self.ws.closed if self.ws else 'None'}")
            
<<<<<<< HEAD
            while self.running:
                try:
                    # 연결 상태 확인
                    if not self.ws or self.ws.closed:
                        logger.warning("메시지 루프: 연결이 끊어짐, 대기 중...")
                        await asyncio.sleep(1)
                        continue
                    
                    # 메시지 수신 (타임아웃 추가)
                    try:
                        async with self.message_lock:
                            msg = await asyncio.wait_for(self.ws.receive(), timeout=60)
                    except asyncio.TimeoutError:
                        logger.warning("메시지 수신 타임아웃, 연결 상태 확인 중...")
                        if self.ws and not self.ws.closed:
                            try:
                                # 핑 메시지 전송하여 연결 상태 확인
                                await self.ws.send_json({"trnm": "PING"})
                                logger.debug("타임아웃 후 PING 전송 성공, 연결 유지 확인")
                                self.last_activity_time = asyncio.get_event_loop().time()
                                continue
                            except Exception:
                                logger.error("타임아웃 후 PING 전송 실패, 연결이 끊어진 것으로 간주")
                                self.is_logged_in = False
                                continue
                        continue
                    
                    # 활동 시간 업데이트
                    self.last_activity_time = asyncio.get_event_loop().time()
                    
                    # 메시지 타입 및 데이터 안전하게 로깅
                    data_length = 0
                    if hasattr(msg, 'data'):
                        if isinstance(msg.data, (str, bytes, bytearray)):
                            data_length = len(msg.data)
                        else:
                            data_length = 0 if msg.data is None else 1
                    
                    logger.debug(f"웹소켓 메시지 수신: 타입={msg.type}, 데이터 길이={data_length}")
                    
                    # 연결 종료 확인
                    if msg.type == aiohttp.WSMsgType.CLOSED:
                        logger.warning("웹소켓 연결 닫힘 감지")
                        self.is_logged_in = False
                        break
                    elif msg.type == aiohttp.WSMsgType.ERROR:
                        logger.error(f"웹소켓 오류 감지: {self.ws.exception()}")
                        self.is_logged_in = False
                        break
                    
                    # 데이터 메시지 처리
                    if msg.type == aiohttp.WSMsgType.TEXT:
                        try:
                            # 안전한 JSON 파싱
                            if not msg.data:
                                logger.warning("빈 데이터 메시지 수신됨")
                                continue
                                
                            try:
                                data = json.loads(msg.data)
                            except json.JSONDecodeError:
                                logger.error(f"JSON 디코딩 오류: {msg.data[:100]}...")  # 처음 100자만 로깅
                                continue
                            
                            # 모든 메시지 타입 로깅 (디버깅)
                            trnm = data.get("trnm", "UNKNOWN")
                            logger.debug(f"수신 메시지 타입: {trnm}")
                            
                            # PING 메시지 응답
                            if trnm == "PING":
                                logger.debug("PING 메시지 수신, 응답 전송")
                                await self.ws.send_json(data)  # 동일한 내용으로 응답
                                continue
                                    
                            # 그룹이 변경되었을 때 이전 그룹의 메시지 통계 출력
                            if data.get("trnm") == "REG" and last_group_index != self.current_group_index:
                                # 이전 그룹에 대한 통계 출력
                                cache_size = len(self.stock_cache.price_cache)
                                logger.info(f"수신 메시지 {message_count}개, 현재 캐시 크기: {cache_size}개")
                                
                                # 카운터 초기화 및 현재 그룹 인덱스 저장
                                message_count = 0
                                last_group_index = self.current_group_index
                                continue
                            
                            # 실시간 데이터 처리 (trnm이 REAL인 경우)
                            if data.get("trnm") == "REAL":
                                real_data = data.get("data", {})[0]
                                logger.debug(f"REAL 데이터 수신: 타입={real_data.get('type')}, 종목={real_data.get('item')}")
                                
                                # 주식체결(0B) 처리
                                if real_data.get("type") == "0B":
                                    message_count += 1  # 메시지 카운터 증가
                                    
                                    # 수신한 종목코드에서 '_AL' 접미사 제거
                                    suffixed_symbol = real_data.get("item")
                                    symbol = suffixed_symbol
                                    if suffixed_symbol and suffixed_symbol.endswith("_AL"):
                                        symbol = suffixed_symbol[:-3]  # '_AL' 접미사 제거
                                    
                                    values = real_data.get("values", {})
                                    logger.debug(f"종목 {symbol} 체결 데이터 수신: values={values}")

                                    price_str = values.get("10")
                                    if price_str:
                                        try:
                                            price = abs(float(price_str.replace(",", "")))
                                            if symbol and price != 0:
                                                # 접미사가 제거된 종목코드로 캐싱
                                                logger.debug(f"종목 {symbol} (원본: {suffixed_symbol}) 가격 업데이트: {price}")
                                                self.stock_cache.update_price(symbol, price)
                                                if self.callback:
                                                    await self.callback(symbol, price)
                                        except ValueError:
                                            logger.error(f"현재가 변환 오류: {price_str}")
                                    else:
                                        logger.warning(f"현재가 정보 없음: values={values}")
                        
                        except json.JSONDecodeError:
                            logger.error(f"JSON 디코딩 오류: {msg.data}")
                        except Exception as e:
                            logger.error(f"메시지 처리 중 오류: {str(e)}")
                
                except Exception as e:
                    logger.error(f"메시지 루프 내부 오류: {str(e)}")
                    await asyncio.sleep(1)  # 오류 발생 시 잠시 대기
=======
            while self.running and self.ws and not self.ws.closed:
                try:
                    # 메시지 수신 (타임아웃 적용)
                    async with self.message_lock:
                        try:
                            msg = await asyncio.wait_for(
                                self.ws.receive(),
                                timeout=60.0  # 60초 타임아웃
                            )
                        except asyncio.TimeoutError:
                            logger.warning("메시지 수신 타임아웃, 연결 확인 중...")
                            if self.ws and not self.ws.closed:
                                # 핑 전송으로 연결 확인
                                try:
                                    await self.ws.send_json({"trnm": "PING"})
                                    logger.info("연결 확인 PING 전송 성공")
                                    error_count = 0  # 오류 카운터 초기화
                                    continue
                                except Exception:
                                    logger.error("연결 확인 PING 전송 실패, 재연결 필요")
                                    error_count += 1
                            
                            # 오류 카운터 증가, 3회 이상이면 재연결
                            if error_count >= 3:
                                logger.error(f"연속 {error_count}회 타임아웃, 재연결 필요")
                                await self.schedule_reconnect()
                                break
                            continue
                    
                    # 오류 카운터 초기화
                    error_count = 0
                    
                    # 연결 종료 확인
                    if msg.type == aiohttp.WSMsgType.CLOSED:
                        logger.warning("웹소켓 연결 닫힘, 재연결 필요")
                        await self.schedule_reconnect()
                        break
                    elif msg.type == aiohttp.WSMsgType.ERROR:
                        logger.error(f"웹소켓 오류: {self.ws.exception()}")
                        await self.schedule_reconnect()
                        break
                    
                    # 데이터 메시지 처리
                    if msg.type == aiohttp.WSMsgType.TEXT:
                        try:
                            data = json.loads(msg.data)
                            
                            # PING/PONG 메시지 응답
                            if data.get("trnm") == "PING":
                                logger.debug("PING 메시지 수신, 응답 전송")
                                await self.ws.send_json(data)  # 동일한 내용으로 응답
                                # 마지막 PONG 시간 업데이트
                                self.last_pong_time = asyncio.get_event_loop().time()
                                continue
                            
                            # PONG 응답 처리
                            if data.get("trnm") == "PONG" or (data.get("trnm") == "PING" and data.get("is_response")):
                                logger.debug("PONG 메시지 수신")
                                self.last_pong_time = asyncio.get_event_loop().time()
                                continue
                                
                            # 그룹이 변경되었을 때 이전 그룹의 메시지 통계 출력
                            if data.get("trnm") == "REG" and last_group_index != self.current_group_index:
                                # 이전 그룹에 대한 통계 출력
                                cache_size = len(self.stock_cache.price_cache) if hasattr(self.stock_cache, 'price_cache') else 0
                                logger.info(f"수신 메시지 {message_count}개, 현재 캐시 크기: {cache_size}개")
                                
                                # 카운터 초기화 및 현재 그룹 인덱스 저장
                                message_count = 0
                                last_group_index = self.current_group_index
                                continue
                            
                            # 실시간 데이터 처리 (trnm이 REAL인 경우)
                            if data.get("trnm") == "REAL":
                                real_data_list = data.get("data", [])
                                for real_data in real_data_list:
                                    try:
                                        # 주식체결(0B) 처리
                                        if real_data.get("type") == "0B":
                                            message_count += 1  # 메시지 카운터 증가
                                            
                                            # 수신한 종목코드에서 '_AL' 접미사 제거
                                            suffixed_symbol = real_data.get("item")
                                            symbol = suffixed_symbol
                                            if suffixed_symbol and suffixed_symbol.endswith("_AL"):
                                                symbol = suffixed_symbol[:-3]  # '_AL' 접미사 제거
                                            
                                            values = real_data.get("values", {})
                                            logger.debug(f"종목 {symbol} 체결 데이터 수신: values={values}")

                                            price_str = values.get("10")
                                            if price_str:
                                                try:
                                                    price = abs(float(price_str.replace(",", "")))
                                                    if symbol and price != 0:
                                                        # 접미사가 제거된 종목코드로 캐싱
                                                       logger.debug(f"종목 {symbol} (원본: {suffixed_symbol}) 가격 업데이트: {price}")
                                                       self.stock_cache.update_price(symbol, price)
                                                       
                                                       # 콜백 함수 실행
                                                       if self.callback:
                                                           try:
                                                               await self.callback(symbol, price)
                                                           except Exception as callback_err:
                                                               logger.error(f"콜백 함수 실행 중 오류: {str(callback_err)}")
                                                except ValueError as ve:
                                                    logger.error(f"현재가 변환 오류: {price_str} - {str(ve)}")
                                            else:
                                                logger.warning(f"현재가 정보 없음: values={values}")
                                    except Exception as real_err:
                                        logger.error(f"실시간 데이터 처리 중 오류: {str(real_err)}")
                        
                        except json.JSONDecodeError as jde:
                            logger.error(f"JSON 디코딩 오류: {msg.data[:100]}... - {str(jde)}")
                        except Exception as msg_err:
                            logger.error(f"메시지 처리 중 오류: {str(msg_err)}")
                
                except asyncio.CancelledError:
                    logger.info("메시지 루프가 취소되었습니다.")
                    break
                except Exception as loop_err:
                    logger.error(f"메시지 처리 루프 내부 오류: {str(loop_err)}")
                    error_count += 1
                    
                    # 연속 5회 이상 오류 발생 시 재연결 시도
                    if error_count >= 5:
                        logger.error(f"연속 {error_count}회 오류 발생, 재연결 시도...")
                        await self.schedule_reconnect()
                        break
                        
                    # 오류 발생 후 잠시 대기
                    await asyncio.sleep(0.5)
>>>>>>> 0e8c28ac
        
        except asyncio.CancelledError:
            logger.info("메시지 처리 루프 취소됨")
        except Exception as e:
            logger.error(f"메시지 처리 루프 치명적 오류: {str(e)}")
            await self.schedule_reconnect()
        finally:
            logger.info("메시지 처리 루프 종료")
    
    async def close(self):
        """웹소켓 연결 종료"""
        logger.info("웹소켓 연결 종료 시작")
        self.running = False
        self.is_logged_in = False
        
<<<<<<< HEAD
        # 모든 태스크 취소
        for task_name, task in [
            ("rotation_task", self.rotation_task),
            ("ping_task", self.ping_task),
            ("message_task", self.message_task),
            ("reconnect_task", self.reconnect_task)
        ]:
            if task and not task.done():
                task.cancel()
                try:
                    await task
                except asyncio.CancelledError:
                    logger.debug(f"{task_name} 취소됨")
                except Exception as e:
                    logger.error(f"{task_name} 취소 중 오류: {str(e)}")
        
=======
        # 태스크 취소 (순서 중요)
        tasks = [
            (self.health_check_task, "헬스 체크"),
            (self.rotation_task, "로테이션"),
            (self.ping_task, "핑"),
            (self.message_task, "메시지 처리"),
            (self.reconnect_task, "재연결")
        ]
        
        for task, name in tasks:
            if task and not task.done():
                logger.info(f"{name} 태스크 취소 중...")
                task.cancel()
                try:
                    await asyncio.wait_for(asyncio.shield(task), timeout=2.0)
                    logger.info(f"{name} 태스크 취소 완료")
                except asyncio.TimeoutError:
                    logger.warning(f"{name} 태스크 취소 타임아웃")
                except asyncio.CancelledError:
                    logger.info(f"{name} 태스크 취소됨")
                except Exception as e:
                    logger.error(f"{name} 태스크 취소 중 오류: {str(e)}")
        
        # 속성 초기화
        self.health_check_task = None
>>>>>>> 0e8c28ac
        self.rotation_task = None
        self.ping_task = None
        self.message_task = None
        self.reconnect_task = None
        
        # 웹소켓 연결 종료
<<<<<<< HEAD
        await self.close_connection()
=======
        if self.ws and not self.ws.closed:
            try:
                logger.info("웹소켓 연결 닫는 중...")
                await self.ws.close()
                logger.info("웹소켓 연결 닫힘")
            except Exception as e:
                logger.error(f"웹소켓 연결 종료 중 오류: {str(e)}")
            self.ws = None
        
        # 세션 종료
        if self.session and not self.session.closed:
            try:
                logger.info("aiohttp 세션 종료 중...")
                await self.session.close()
                logger.info("aiohttp 세션 종료됨")
            except Exception as e:
                logger.error(f"세션 종료 중 오류: {str(e)}")
            self.session = None
>>>>>>> 0e8c28ac
        
        # 구독 상태 초기화
        self.stock_cache.clear_subscribed_symbols()
        logger.info("웹소켓 연결 종료 완료")<|MERGE_RESOLUTION|>--- conflicted
+++ resolved
@@ -22,29 +22,11 @@
         self.ping_task = None      # 핑 태스크
         self.message_task = None   # 메시지 처리 태스크
         self.reconnect_task = None  # 재연결 태스크
-<<<<<<< HEAD
-=======
         self.health_check_task = None  # 헬스 체크 태스크
->>>>>>> 0e8c28ac
         self.callback = None  # 실시간 데이터 처리 콜백
         self.running = False  # 실행 상태
         self.is_logged_in = False  # 로그인 상태
         self.message_lock = asyncio.Lock()  # 메시지 수신용 락
-<<<<<<< HEAD
-        self.connection_lock = asyncio.Lock()  # 연결 관리용 락
-        self.kiwoom_token = None  # 인증 토큰 저장
-        self.last_activity_time = 0  # 마지막 활동 시간
-        self.reconnect_attempts = 0  # 재연결 시도 횟수
-        self.max_reconnect_attempts = 5  # 최대 재연결 시도 횟수
-        self.reconnect_delay = 5  # 초기 재연결 지연 시간(초)
-        self.max_reconnect_delay = 60  # 최대 재연결 지연 시간(초)
-    
-    async def connect(self, kiwoom_token: str):
-        """웹소켓 연결 및 로그인"""
-        if not kiwoom_token:
-            logger.error("유효하지 않은 토큰: 토큰이 비어 있습니다")
-            return False
-=======
         
         # 장애 복구 관련 설정
         self.reconnect_attempts = 0  # 재연결 시도 횟수
@@ -64,102 +46,10 @@
             # 기존 연결이 있으면 종료
             if self.ws and not self.ws.closed:
                 await self.close()
->>>>>>> 0e8c28ac
-            
-        async with self.connection_lock:  # 연결 동시성 제어
-            try:
-                # 저장된 토큰 업데이트
-                self.kiwoom_token = kiwoom_token
-                
-                # 기존 연결이 있으면 종료
-                if self.ws:
-                    await self.close_connection()
-                
-                # 웹소켓 연결 URL
-                ws_url = f"{self.base_url}/api/dostk/websocket"
-                
-                logger.info(f"웹소켓 연결 시도: {ws_url}")
-                
-                # 웹소켓 연결
-                if not self.session or self.session.closed:
-                    self.session = aiohttp.ClientSession()
-                
-                # 연결 시도에 타임아웃 추가
-                try:
-                    self.ws = await asyncio.wait_for(
-                        self.session.ws_connect(
-                            ws_url, 
-                            timeout=30,
-                            heartbeat=20  # 하트비트 간격(초)
-                        ),
-                        timeout=15  # 연결 시도 타임아웃
-                    )
-                except asyncio.TimeoutError:
-                    logger.error("웹소켓 연결 시도 타임아웃")
-                    await self.close_connection()
-                    return False
-                
-                logger.info("웹소켓 서버 연결 성공, 로그인 시도 중...")
-                
-                # 로그인 메시지 전송
-                login_msg = {
-                    "trnm": "LOGIN",
-                    "token": kiwoom_token
-                }
-                await self.ws.send_json(login_msg)
-                
-                # 로그인 응답 대기
-                async with self.message_lock:
-                    login_response = await self.ws.receive_json(timeout=10)  # 타임아웃 추가
-                
-                if login_response.get("trnm") == "LOGIN":
-                    if login_response.get("return_code") == 0:
-                        logger.info("로그인 성공")
-                        self.is_logged_in = True
-                        self.running = True
-                        self.reconnect_attempts = 0  # 재연결 시도 횟수 초기화
-                        self.last_activity_time = asyncio.get_event_loop().time()  # 활동 시간 업데이트
-                        
-                        # 메시지 처리 루프 시작
-                        if not self.message_task or self.message_task.done():
-                            self.message_task = asyncio.create_task(self.message_loop())
-                        
-                        # 핑 태스크 시작
-                        if not self.ping_task or self.ping_task.done():
-                            self.ping_task = asyncio.create_task(self.ping_loop())
-                        
-                        # 상태 모니터링 태스크 시작
-                        if not self.reconnect_task or self.reconnect_task.done():
-                            self.reconnect_task = asyncio.create_task(self.connection_monitor())
-                        
-                        return True
-                    else:
-                        logger.error(f"로그인 실패: {login_response.get('return_msg')}")
-                        await self.close_connection()
-                        return False
-                else:
-                    logger.error("예상치 못한 응답을 받았습니다.")
-                    await self.close_connection()
-                    return False
-            
-<<<<<<< HEAD
-            except asyncio.TimeoutError:
-                logger.error("로그인 응답 대기 중 타임아웃 발생")
-                await self.close_connection()
-                return False
-            except Exception as e:
-                logger.error(f"웹소켓 연결 또는 로그인 실패: {str(e)}")
-                await self.close_connection()
-                return False
-    
-    async def close_connection(self):
-        """웹소켓 연결만 종료 (태스크는 유지)"""
-        try:
-            # 웹소켓 연결 종료
-            if self.ws and not self.ws.closed:
-                await self.ws.close()
-                self.ws = None
-=======
+            
+            # 웹소켓 연결 URL
+            ws_url = f"{self.base_url}/api/dostk/websocket"
+            
             # 웹소켓 연결
             if not self.session or self.session.closed:
                 self.session = aiohttp.ClientSession()
@@ -171,14 +61,86 @@
                 timeout=60.0
             )
             logger.info("웹소켓 서버 연결 성공, 로그인 시도 중...")
->>>>>>> 0e8c28ac
+            
+            # 로그인 메시지 전송
+            login_msg = {
+                "trnm": "LOGIN",
+                "token": kiwoom_token
+            }
+            await self.ws.send_json(login_msg)
+            
+            # 로그인 응답 대기
+            try:
+                async with self.message_lock:
+                    login_response = await asyncio.wait_for(
+                        self.ws.receive_json(),
+                        timeout=10.0  # 10초 타임아웃
+                    )
+                
+                if login_response.get("trnm") == "LOGIN":
+                    if login_response.get("return_code") == 0:
+                        logger.info("로그인 성공")
+                        self.is_logged_in = True
+                        self.running = True
+                        self.reconnect_attempts = 0  # 재연결 시도 횟수 초기화
+                        self.last_pong_time = asyncio.get_event_loop().time()  # 현재 시간으로 초기화
+                        
+                        # 메시지 처리 루프 시작
+                        if not self.message_task or self.message_task.done():
+                            self.message_task = asyncio.create_task(self.message_loop())
+                        
+                        # 핑 태스크 시작
+                        if not self.ping_task or self.ping_task.done():
+                            self.ping_task = asyncio.create_task(self.ping_loop())
+                        
+                        # 헬스 체크 태스크 시작
+                        if not self.health_check_task or self.health_check_task.done():
+                            self.health_check_task = asyncio.create_task(self.health_check_loop())
+                        
+                        # 연결 성공 후 이전에 구독 중이던 그룹 복원
+                        if self.subscribed_groups:
+                            logger.info(f"이전 구독 그룹 복원 시도: {self.subscribed_groups}")
+                            for group_idx in list(self.subscribed_groups):
+                                await self.subscribe_group(group_idx, kiwoom_token)
+                        
+                        return True
+                    else:
+                        logger.error(f"로그인 실패: {login_response.get('return_msg')}")
+                        await self.close()
+                        # 로그인 실패 시 재연결 시도 (로그인 오류라면 토큰 문제일 수 있음)
+                        await self.schedule_reconnect()
+                        return False
+                else:
+                    logger.error("예상치 못한 응답을 받았습니다.")
+                    await self.close()
+                    await self.schedule_reconnect()
+                    return False
+            
+            except asyncio.TimeoutError:
+                logger.error("로그인 응답 대기 시간 초과")
+                await self.close()
+                await self.schedule_reconnect()
+                return False
+        
+        except Exception as e:
+            logger.error(f"웹소켓 연결 중 오류 발생: {str(e)}", exc_info=True)
+            await self.close()
+            await self.schedule_reconnect()
+            return False
+    
+    async def close_connection(self):
+        """웹소켓 연결만 종료 (태스크는 유지)"""
+        try:
+            # 웹소켓 연결 종료
+            if self.ws and not self.ws.closed:
+                await self.ws.close()
+                self.ws = None
             
             # 세션 종료
             if self.session and not self.session.closed:
                 await self.session.close()
                 self.session = None
             
-<<<<<<< HEAD
             self.is_logged_in = False
             logger.info("웹소켓 연결 종료됨")
         except Exception as e:
@@ -259,72 +221,14 @@
                 except Exception as e:
                     logger.error(f"연결 모니터링 내부 오류: {str(e)}")
                     reconnect_in_progress = False  # 오류 발생 시 플래그 초기화
-=======
-            # 로그인 응답 대기
-            try:
-                async with self.message_lock:
-                    login_response = await asyncio.wait_for(
-                        self.ws.receive_json(),
-                        timeout=10.0  # 10초 타임아웃
-                    )
-                
-                if login_response.get("trnm") == "LOGIN":
-                    if login_response.get("return_code") == 0:
-                        logger.info("로그인 성공")
-                        self.is_logged_in = True
-                        self.running = True
-                        self.reconnect_attempts = 0  # 재연결 시도 횟수 초기화
-                        self.last_pong_time = asyncio.get_event_loop().time()  # 현재 시간으로 초기화
-                        
-                        # 메시지 처리 루프 시작
-                        if not self.message_task or self.message_task.done():
-                            self.message_task = asyncio.create_task(self.message_loop())
-                        
-                        # 핑 태스크 시작
-                        if not self.ping_task or self.ping_task.done():
-                            self.ping_task = asyncio.create_task(self.ping_loop())
-                        
-                        # 헬스 체크 태스크 시작
-                        if not self.health_check_task or self.health_check_task.done():
-                            self.health_check_task = asyncio.create_task(self.health_check_loop())
-                        
-                        # 연결 성공 후 이전에 구독 중이던 그룹 복원
-                        if self.subscribed_groups:
-                            logger.info(f"이전 구독 그룹 복원 시도: {self.subscribed_groups}")
-                            for group_idx in list(self.subscribed_groups):
-                                await self.subscribe_group(group_idx, kiwoom_token)
-                        
-                        return True
-                    else:
-                        logger.error(f"로그인 실패: {login_response.get('return_msg')}")
-                        await self.close()
-                        # 로그인 실패 시 재연결 시도 (로그인 오류라면 토큰 문제일 수 있음)
-                        await self.schedule_reconnect()
-                        return False
-                else:
-                    logger.error("예상치 못한 응답을 받았습니다.")
-                    await self.close()
-                    await self.schedule_reconnect()
-                    return False
-            
-            except asyncio.TimeoutError:
-                logger.error("로그인 응답 대기 시간 초과")
-                await self.close()
-                await self.schedule_reconnect()
-                return False
->>>>>>> 0e8c28ac
         
         except asyncio.CancelledError:
             logger.info("연결 모니터링 태스크 취소됨")
         except Exception as e:
-<<<<<<< HEAD
-            logger.error(f"연결 모니터링 중 오류: {str(e)}")
-=======
             logger.error(f"웹소켓 연결 또는 로그인 실패: {str(e)}")
             await self.close()
             await self.schedule_reconnect()
             return False
->>>>>>> 0e8c28ac
     
     async def schedule_reconnect(self):
         """지수 백오프 방식으로 재연결 스케줄링"""
@@ -437,14 +341,6 @@
     async def subscribe_group(self, group_index: int, kiwoom_token: str = None):
         """특정 그룹 구독"""
         try:
-<<<<<<< HEAD
-            # 연결 상태 확인
-            if not self.ws or self.ws.closed or not self.is_logged_in:
-                logger.warning("구독 전 연결 확인: 연결이 없거나 로그인되지 않음, 재연결 시도")
-                success = await self.connect(kiwoom_token)
-                if not success:
-                    logger.error("그룹 구독을 위한 재연결 실패")
-=======
             # 토큰이 전달되지 않았으면 저장된 토큰 사용
             if not kiwoom_token and self.kiwoom_token:
                 kiwoom_token = self.kiwoom_token
@@ -458,7 +354,6 @@
                 success = await self.connect(kiwoom_token)
                 if not success:
                     logger.error("구독을 위한 연결 실패")
->>>>>>> 0e8c28ac
                     return False
             
             if group_index >= len(self.subscription_groups):
@@ -482,11 +377,6 @@
                 }]
             }
             
-<<<<<<< HEAD
-            # 구독 요청 전송
-            await self.ws.send_json(subscribe_msg)
-            self.last_activity_time = asyncio.get_event_loop().time()  # 활동 시간 업데이트
-=======
             # 구독 요청 전송 (3회까지 재시도)
             max_retries = 3
             for attempt in range(max_retries):
@@ -522,22 +412,12 @@
                     else:
                         logger.error(f"그룹 구독 실패 (최대 시도 횟수 초과): {str(e)}")
                         return False
->>>>>>> 0e8c28ac
             
             # 모든 시도 실패
             return False
         
         except Exception as e:
-<<<<<<< HEAD
-            logger.error(f"그룹 구독 중 오류: {str(e)}")
-            # 연결 끊김 오류인 경우 연결 상태 업데이트
-            if "Cannot write to closing transport" in str(e) or "Connection closed" in str(e):
-                logger.warning("전송 중 연결이 닫힘, 연결 상태 업데이트")
-                self.is_logged_in = False
-                self.ws = None
-=======
             logger.error(f"그룹 구독 프로세스 중 오류: {str(e)}")
->>>>>>> 0e8c28ac
             return False
     
     async def unsubscribe_group(self, group_index: int, retry=True):
@@ -545,18 +425,8 @@
         try:
             # 연결 상태 확인
             if not self.ws or self.ws.closed:
-<<<<<<< HEAD
-                logger.warning("구독 해제 시도: 연결이 없거나 닫힘")
-                # 구독 해제된 것으로 처리하고 성공 반환
-                if group_index < len(self.subscription_groups):
-                    symbols = self.subscription_groups[group_index]
-                    for symbol in symbols:
-                        self.stock_cache.remove_subscribed_symbol(symbol)
-                return True
-=======
                 logger.error("웹소켓 연결이 없습니다.")
                 return False if not retry else await self.reconnect_and_unsubscribe(group_index)
->>>>>>> 0e8c28ac
             
             if group_index >= len(self.subscription_groups):
                 logger.error(f"유효하지 않은 그룹 인덱스: {group_index}")
@@ -579,10 +449,6 @@
             }
             
             # 구독 해제 요청 전송
-<<<<<<< HEAD
-            await self.ws.send_json(unsubscribe_msg)
-            self.last_activity_time = asyncio.get_event_loop().time()  # 활동 시간 업데이트
-=======
             try:
                 await self.ws.send_json(unsubscribe_msg)
                 
@@ -596,7 +462,6 @@
                 
                 logger.info(f"그룹 {group_index} 구독 해제 성공")
                 return True
->>>>>>> 0e8c28ac
             
             except Exception as e:
                 logger.error(f"구독 해제 메시지 전송 중 오류: {str(e)}")
@@ -633,7 +498,6 @@
             return False
         
         self.callback = callback
-        self.kiwoom_token = kiwoom_token  # 토큰 저장
         
         # 토큰 저장
         if kiwoom_token:
@@ -651,13 +515,10 @@
         
         # 로테이션 태스크 시작
         if not self.rotation_task or self.rotation_task.done():
-<<<<<<< HEAD
-            self.rotation_task = asyncio.create_task(self.rotation_loop(kiwoom_token))
-=======
-            # kiwoom_token 파라미터 전달 - 뒤에서 저장된 토큰을 사용할 수 있도록 구현
-            self.rotation_task = asyncio.create_task(self.rotation_loop())
->>>>>>> 0e8c28ac
-        
+            if not self.rotation_task or self.rotation_task.done():
+                # kiwoom_token 파라미터 전달 - 뒤에서 저장된 토큰을 사용할 수 있도록 구현
+                self.rotation_task = asyncio.create_task(self.rotation_loop())
+            
         logger.info("구독 로테이션 시작")
         return True
     
@@ -672,39 +533,16 @@
             
             while self.running:
                 try:
-<<<<<<< HEAD
-                    # 연결 상태 확인
-                    if not self.ws or self.ws.closed or not self.is_logged_in:
-                        logger.warning("로테이션 중 연결 끊김 감지, 재연결 대기...")
-                        await asyncio.sleep(1)  # 짧은 대기 후 다음 루프로
-                        continue
-                    
-                    # 이전 그룹 구독 해제
-                    if len(self.subscription_groups) > 1:  # 그룹이 2개 이상인 경우만 로테이션
-                        unsubscribe_success = await self.unsubscribe_group(self.current_group_index)
-                        if not unsubscribe_success:
-                            logger.warning(f"그룹 {self.current_group_index} 구독 해제 실패, 재시도...")
-                            await asyncio.sleep(1)
-                            continue
-=======
                     # 이전 그룹 구독 해제
                     if len(self.subscription_groups) > 1:  # 그룹이 2개 이상인 경우만 로테이션
                         success = await self.unsubscribe_group(self.current_group_index)
                         if not success:
                             logger.warning(f"그룹 {self.current_group_index} 구독 해제 실패, 계속 진행합니다.")
->>>>>>> 0e8c28ac
                     
                     # 다음 그룹 인덱스로 이동
                     self.current_group_index = (self.current_group_index + 1) % len(self.subscription_groups)
                     
                     # 새 그룹 구독
-<<<<<<< HEAD
-                    subscribe_success = await self.subscribe_group(self.current_group_index, kiwoom_token)
-                    if not subscribe_success:
-                        logger.warning(f"그룹 {self.current_group_index} 구독 실패, 재시도...")
-                        await asyncio.sleep(1)
-                        continue
-=======
                     success = await self.subscribe_group(self.current_group_index, kiwoom_token)
                     
                     if success:
@@ -719,15 +557,11 @@
                             await self.close()
                             await self.schedule_reconnect()
                             break
->>>>>>> 0e8c28ac
                     
                     # 각 그룹당 5초 동안 유지
                     await asyncio.sleep(5)
                 
                 except Exception as e:
-<<<<<<< HEAD
-                    logger.error(f"로테이션 루프 내부 오류: {str(e)}")
-=======
                     logger.error(f"로테이션 단계 중 오류: {str(e)}")
                     consecutive_failures += 1
                     
@@ -738,7 +572,6 @@
                         await self.schedule_reconnect()
                         break
                     
->>>>>>> 0e8c28ac
                     await asyncio.sleep(1)  # 오류 발생 시 잠시 대기
         
         except asyncio.CancelledError:
@@ -758,134 +591,6 @@
             # 웹소켓 연결 상태 로깅
             logger.info(f"메시지 루프 시작: 웹소켓 연결 상태 = {not self.ws.closed if self.ws else 'None'}")
             
-<<<<<<< HEAD
-            while self.running:
-                try:
-                    # 연결 상태 확인
-                    if not self.ws or self.ws.closed:
-                        logger.warning("메시지 루프: 연결이 끊어짐, 대기 중...")
-                        await asyncio.sleep(1)
-                        continue
-                    
-                    # 메시지 수신 (타임아웃 추가)
-                    try:
-                        async with self.message_lock:
-                            msg = await asyncio.wait_for(self.ws.receive(), timeout=60)
-                    except asyncio.TimeoutError:
-                        logger.warning("메시지 수신 타임아웃, 연결 상태 확인 중...")
-                        if self.ws and not self.ws.closed:
-                            try:
-                                # 핑 메시지 전송하여 연결 상태 확인
-                                await self.ws.send_json({"trnm": "PING"})
-                                logger.debug("타임아웃 후 PING 전송 성공, 연결 유지 확인")
-                                self.last_activity_time = asyncio.get_event_loop().time()
-                                continue
-                            except Exception:
-                                logger.error("타임아웃 후 PING 전송 실패, 연결이 끊어진 것으로 간주")
-                                self.is_logged_in = False
-                                continue
-                        continue
-                    
-                    # 활동 시간 업데이트
-                    self.last_activity_time = asyncio.get_event_loop().time()
-                    
-                    # 메시지 타입 및 데이터 안전하게 로깅
-                    data_length = 0
-                    if hasattr(msg, 'data'):
-                        if isinstance(msg.data, (str, bytes, bytearray)):
-                            data_length = len(msg.data)
-                        else:
-                            data_length = 0 if msg.data is None else 1
-                    
-                    logger.debug(f"웹소켓 메시지 수신: 타입={msg.type}, 데이터 길이={data_length}")
-                    
-                    # 연결 종료 확인
-                    if msg.type == aiohttp.WSMsgType.CLOSED:
-                        logger.warning("웹소켓 연결 닫힘 감지")
-                        self.is_logged_in = False
-                        break
-                    elif msg.type == aiohttp.WSMsgType.ERROR:
-                        logger.error(f"웹소켓 오류 감지: {self.ws.exception()}")
-                        self.is_logged_in = False
-                        break
-                    
-                    # 데이터 메시지 처리
-                    if msg.type == aiohttp.WSMsgType.TEXT:
-                        try:
-                            # 안전한 JSON 파싱
-                            if not msg.data:
-                                logger.warning("빈 데이터 메시지 수신됨")
-                                continue
-                                
-                            try:
-                                data = json.loads(msg.data)
-                            except json.JSONDecodeError:
-                                logger.error(f"JSON 디코딩 오류: {msg.data[:100]}...")  # 처음 100자만 로깅
-                                continue
-                            
-                            # 모든 메시지 타입 로깅 (디버깅)
-                            trnm = data.get("trnm", "UNKNOWN")
-                            logger.debug(f"수신 메시지 타입: {trnm}")
-                            
-                            # PING 메시지 응답
-                            if trnm == "PING":
-                                logger.debug("PING 메시지 수신, 응답 전송")
-                                await self.ws.send_json(data)  # 동일한 내용으로 응답
-                                continue
-                                    
-                            # 그룹이 변경되었을 때 이전 그룹의 메시지 통계 출력
-                            if data.get("trnm") == "REG" and last_group_index != self.current_group_index:
-                                # 이전 그룹에 대한 통계 출력
-                                cache_size = len(self.stock_cache.price_cache)
-                                logger.info(f"수신 메시지 {message_count}개, 현재 캐시 크기: {cache_size}개")
-                                
-                                # 카운터 초기화 및 현재 그룹 인덱스 저장
-                                message_count = 0
-                                last_group_index = self.current_group_index
-                                continue
-                            
-                            # 실시간 데이터 처리 (trnm이 REAL인 경우)
-                            if data.get("trnm") == "REAL":
-                                real_data = data.get("data", {})[0]
-                                logger.debug(f"REAL 데이터 수신: 타입={real_data.get('type')}, 종목={real_data.get('item')}")
-                                
-                                # 주식체결(0B) 처리
-                                if real_data.get("type") == "0B":
-                                    message_count += 1  # 메시지 카운터 증가
-                                    
-                                    # 수신한 종목코드에서 '_AL' 접미사 제거
-                                    suffixed_symbol = real_data.get("item")
-                                    symbol = suffixed_symbol
-                                    if suffixed_symbol and suffixed_symbol.endswith("_AL"):
-                                        symbol = suffixed_symbol[:-3]  # '_AL' 접미사 제거
-                                    
-                                    values = real_data.get("values", {})
-                                    logger.debug(f"종목 {symbol} 체결 데이터 수신: values={values}")
-
-                                    price_str = values.get("10")
-                                    if price_str:
-                                        try:
-                                            price = abs(float(price_str.replace(",", "")))
-                                            if symbol and price != 0:
-                                                # 접미사가 제거된 종목코드로 캐싱
-                                                logger.debug(f"종목 {symbol} (원본: {suffixed_symbol}) 가격 업데이트: {price}")
-                                                self.stock_cache.update_price(symbol, price)
-                                                if self.callback:
-                                                    await self.callback(symbol, price)
-                                        except ValueError:
-                                            logger.error(f"현재가 변환 오류: {price_str}")
-                                    else:
-                                        logger.warning(f"현재가 정보 없음: values={values}")
-                        
-                        except json.JSONDecodeError:
-                            logger.error(f"JSON 디코딩 오류: {msg.data}")
-                        except Exception as e:
-                            logger.error(f"메시지 처리 중 오류: {str(e)}")
-                
-                except Exception as e:
-                    logger.error(f"메시지 루프 내부 오류: {str(e)}")
-                    await asyncio.sleep(1)  # 오류 발생 시 잠시 대기
-=======
             while self.running and self.ws and not self.ws.closed:
                 try:
                     # 메시지 수신 (타임아웃 적용)
@@ -1018,7 +723,6 @@
                         
                     # 오류 발생 후 잠시 대기
                     await asyncio.sleep(0.5)
->>>>>>> 0e8c28ac
         
         except asyncio.CancelledError:
             logger.info("메시지 처리 루프 취소됨")
@@ -1034,24 +738,6 @@
         self.running = False
         self.is_logged_in = False
         
-<<<<<<< HEAD
-        # 모든 태스크 취소
-        for task_name, task in [
-            ("rotation_task", self.rotation_task),
-            ("ping_task", self.ping_task),
-            ("message_task", self.message_task),
-            ("reconnect_task", self.reconnect_task)
-        ]:
-            if task and not task.done():
-                task.cancel()
-                try:
-                    await task
-                except asyncio.CancelledError:
-                    logger.debug(f"{task_name} 취소됨")
-                except Exception as e:
-                    logger.error(f"{task_name} 취소 중 오류: {str(e)}")
-        
-=======
         # 태스크 취소 (순서 중요)
         tasks = [
             (self.health_check_task, "헬스 체크"),
@@ -1077,16 +763,12 @@
         
         # 속성 초기화
         self.health_check_task = None
->>>>>>> 0e8c28ac
         self.rotation_task = None
         self.ping_task = None
         self.message_task = None
         self.reconnect_task = None
         
         # 웹소켓 연결 종료
-<<<<<<< HEAD
-        await self.close_connection()
-=======
         if self.ws and not self.ws.closed:
             try:
                 logger.info("웹소켓 연결 닫는 중...")
@@ -1105,7 +787,6 @@
             except Exception as e:
                 logger.error(f"세션 종료 중 오류: {str(e)}")
             self.session = None
->>>>>>> 0e8c28ac
         
         # 구독 상태 초기화
         self.stock_cache.clear_subscribed_symbols()

import asyncio
import logging
from typing import Dict, List, Optional, Any
from datetime import datetime, timedelta, time

from fastapi import FastAPI, HTTPException
from fastapi.middleware.cors import CORSMiddleware
from pydantic import BaseModel

from app.models.trade_models import TradingStrategy
from app.auth.token_manager import TokenManager
from app.auth.kiwoom_auth import KiwoomAuthClient
from app.auth.auth_client import AuthClient

from app.api.backend_client import BackendClient
from app.api.kiwoom_api import KiwoomAPI
from app.bot.bot_manager import BotManager

from app.monitor.cache_monitor import add_monitor_to_app

# 설정 파일 import
from app.config import settings

# 로깅 설정
logging.basicConfig(
    level=getattr(logging, settings.LOG_LEVEL),
    format="%(asctime)s - %(name)s - %(levelname)s - %(message)s",
)
logger = logging.getLogger("app")

# FastAPI 애플리케이션 초기화
app = FastAPI(
    title="주식 자동매매 봇 API",
    description="Envelope 및 볼린저밴드 전략 기반 한국 주식 자동매매 봇 API",
    version="1.0.0",
)

# CORS 설정
app.add_middleware(
    CORSMiddleware,
    allow_origins=["http://localhost:3000"],
    allow_credentials=True,
    allow_methods=["*"],
    allow_headers=["*"],
)

class BotStatusResponse(BaseModel):
    """봇 상태 응답 모델"""
    email: str
    strategy: TradingStrategy
    is_running: bool
    start_time: Optional[str] = None
    last_data_update: Optional[str] = None
    account_info: Optional[Dict] = None

# 전역 변수
token_manager = None
auth_client = None
kiwoom_api = None
backend_client = None
bot_manager = None

# 서비스 상태
service_status = {
    "is_running": False,
    "start_time": None,
    "last_data_update": None,
    "active_strategy": None,  # 현재 활성화된 전략
    "current_user": None      # 현재 로그인된 사용자 이메일
}

# 태스크 관리용 변수들
trading_loop_task = None
scheduler_task_instance = None

async def get_next_run_time(target_hour=9, target_minute=0, target_second=0):
    """다음 실행 시간까지 대기해야 하는 시간(초) 계산"""
    now = datetime.now()
    target_time = datetime.now().replace(hour=target_hour, minute=target_minute, second=target_second, microsecond=0)
    
    # 이미 오늘의 목표 시간이 지났으면 내일로 설정
    if now >= target_time:
        tomorrow = now.date() + timedelta(days=1)
        target_time = datetime.combine(tomorrow, time(target_hour, target_minute, target_second))
    
    # 대기 시간 계산 (초 단위)
    wait_seconds = (target_time - now).total_seconds()
    return wait_seconds

async def initialize_service(strategy: TradingStrategy = TradingStrategy.ENVELOPE):
    """자동매매 서비스 초기화 및 시작"""
    global auth_client, kiwoom_api, backend_client, service_status, token_manager, bot_manager
    global trading_loop_task, scheduler_task_instance
    
    try:
        logger.info(f"자동매매 서비스 초기화 시작 (전략: {strategy})")
        
        # 이미 실행 중이면 중복 초기화 방지
        if service_status["is_running"]:
            logger.info("서비스가 이미 실행 중입니다. 중복 초기화를 방지합니다.")
            return True
        
        # 변수 초기화
        default_email = None
        default_password = None
        
        # 토큰 관리자 초기화
        if not token_manager:
            token_manager = TokenManager()
            await token_manager.initialize()
        
        # 키움 API 토큰 발급
        kiwoom_auth_client = KiwoomAuthClient()
        kiwoom_auth_client.set_token_manager(token_manager)
        await kiwoom_auth_client.initialize()
        
        kiwoom_token = await kiwoom_auth_client.get_access_token()
        if not kiwoom_token:
            logger.error("키움 API 토큰 발급 실패")
            return False

        # 백엔드 서버 로그인 확인
        if not auth_client or not auth_client.is_authenticated:
            logger.info("백엔드 서버 로그인 확인")
            
            # 설정에서 기본 계정 가져오기
            try:
                default_email = settings.DEFAULT_EMAIL
                default_password = settings.DEFAULT_PASSWORD
            except AttributeError:
                logger.warning("기본 계정 정보가 없습니다.")
                
            if not default_email or not default_password:
                logger.error("기본 계정 정보가 없습니다. settings.py에서 DEFAULT_EMAIL과 DEFAULT_PASSWORD를 설정하세요.")
                return False
            
            # 인증 클라이언트 초기화
            if not auth_client:
                auth_client = AuthClient()
                await auth_client.initialize()
            
            # 백엔드 서버 로그인
            success = await auth_client.login(default_email, default_password)
            if not success:
                logger.error("백엔드 서버 자동 로그인 실패")
                return False
            
            # 서비스 상태 업데이트
            service_status["current_user"] = default_email
            
            logger.info("백엔드 서버 자동 로그인 성공")

        # 키움 API 초기화
        if not kiwoom_api:
            kiwoom_api = KiwoomAPI(token_manager)
        
        # 백엔드 클라이언트 초기화
        if not backend_client:
            backend_client = BackendClient()
            backend_client.set_auth_client(auth_client)
            await backend_client.start()
        
        # 키움 API 연결
        if not await kiwoom_api.connect():
            logger.error("키움 API 연결 실패")
            return False
            
        # 종목 정보 초기화 (백엔드에서 가져옴)
        stock_list = await backend_client.get_all_stocks()
        if not stock_list:
            logger.error("종목 정보를 가져오지 못했습니다.")
            return False
            
        # 필터링된 종목 리스트 가져오기 (시가총액 기준)
        filtered_symbols_by_market = await kiwoom_api.get_filtered_symbols(700, 200)
        logger.info(f"시가총액 기준 초기 필터링 완료")

        # 시장별로 실제 stock_list에 있는 종목만 추출
        available_symbols = {"KOSPI": [], "KOSDAQ": []}

        for market in ["KOSPI", "KOSDAQ"]:
            # 해당 시장의 필터링된 종목들
            market_symbols = filtered_symbols_by_market.get(market, [])
            
            # stock_list에서 실제 존재하는 종목만 필터링
            available_market_symbols = []

            for symbol_info in market_symbols:
                symbol = symbol_info['code']
                # stock_list에서 해당 종목 찾기
                matching_stocks = [
                    stock for stock in stock_list 
                    if stock.get('shortCode') == symbol and stock.get('market') == market
                ]
                
                if matching_stocks:  # 실제 시장에 존재하는 종목이면 추가
                    available_market_symbols.append(symbol)
            
            available_symbols[market] = available_market_symbols
            
            logger.info(f"{market} 시장: 시가총액 기준 {len(market_symbols)}개 → 실제 상장 {len(available_market_symbols)}개")

        # 각 시장별로 목표 수량 선택
        target_kospi_count = min(450, len(available_symbols["KOSPI"]))
        target_kosdaq_count = min(150, len(available_symbols["KOSDAQ"]))

        final_kospi_symbols = available_symbols["KOSPI"][:target_kospi_count]
        final_kosdaq_symbols = available_symbols["KOSDAQ"][:target_kosdaq_count]

        # 최종 종목 리스트 합치기
        final_symbols = final_kospi_symbols + final_kosdaq_symbols

        logger.info(f"최종 선택 종목: 코스피 {len(final_kospi_symbols)}개, 코스닥 {len(final_kosdaq_symbols)}개, 총 {len(final_symbols)}개")

        # 필터링된 종목 정보로 stock_cache 업데이트
        filtered_stock_list = [
            stock for stock in stock_list 
            if stock.get('shortCode') in final_symbols
        ]
        await kiwoom_api.initialize_stock_list(filtered_stock_list)

        filtered_stockcode_list = [
            stock.get("shortCode") for stock in filtered_stock_list if stock.get("shortCode")
        ]

        # StockCache에 필터링된 종목 리스트 설정
        kiwoom_api.stock_cache.set_filtered_stocks(filtered_stockcode_list)    

        filtered_symbols_by_market_kospi = filtered_symbols_by_market.get("KOSPI")
        filtered_symbols_by_market_kosdaq = filtered_symbols_by_market.get("KOSDAQ")

        current_price_kospi = {symbol.get("code"): symbol.get("lastPrice") for symbol in filtered_symbols_by_market_kospi
                                if symbol.get('code') in filtered_stockcode_list}
        current_price_kosdaq = {symbol.get("code"): symbol.get("lastPrice") for symbol in filtered_symbols_by_market_kosdaq
                                if symbol.get('code') in filtered_stockcode_list}

        for code in filtered_stockcode_list:
            if code in final_kospi_symbols:
                kiwoom_api.stock_cache.update_price(code, int(current_price_kospi.get(code)))
            elif code in final_kosdaq_symbols:
                kiwoom_api.stock_cache.update_price(code, int(current_price_kosdaq.get(code)))
        
        # 계좌 정보 초기화
        account_info = await backend_client.request_account_info()
        if account_info:
            kiwoom_api.update_account_info(account_info)
            
        # 차트 데이터 초기화 - 두 전략 중 더 긴 기간인 120일로 모든 종목 데이터 가져오기
        await kiwoom_api.initialize_chart_data(filtered_stockcode_list, period=120)
        logger.info(f"모든 종목({len(filtered_stockcode_list)}개)의 120일 차트 데이터 초기화 완료")

        await kiwoom_api.initialize_minute_chart_data(filtered_stockcode_list, time_interval=5)
        logger.info(f"모든 종목({len(filtered_stockcode_list)}개)의 5분봉 차트 데이터 초기화 완료")

        # 모든 전략의 지표 계산 (두 전략 모두 미리 계산)
        # Envelope 지표 계산
        logger.info("Envelope 지표 계산 시작")
        kiwoom_api.stock_cache.calculate_envelope_indicators()
        logger.info("Envelope 지표 계산 완료")
        
        # 볼린저 밴드 지표 계산
        logger.info("볼린저 밴드 지표 계산 시작")
        kiwoom_api.stock_cache.calculate_bollinger_bands()
        logger.info("볼린저 밴드 지표 계산 완료")
        
        # 마지막 데이터 업데이트 시간 기록
        service_status["last_data_update"] = datetime.now()
        
        # 서비스 상태 업데이트
        service_status["is_running"] = True
        service_status["start_time"] = datetime.now()
        service_status["active_strategy"] = strategy
        
        # 봇 매니저 초기화 (아직 초기화되지 않은 경우에만)
        if not bot_manager:
            bot_manager = BotManager()
            bot_manager.shared_stock_cache = kiwoom_api.stock_cache
        
        # settings에서 추가 계정 정보 확인 및 봇 생성
        if hasattr(settings, 'ADDITIONAL_ACCOUNTS') and settings.ADDITIONAL_ACCOUNTS:
            logger.info(f"추가 계정으로 봇 생성 시작 (총 {len(settings.ADDITIONAL_ACCOUNTS)}개 계정)")
            
            for account_info in settings.ADDITIONAL_ACCOUNTS:
                email = account_info.email
                password = account_info.password
                strategy = account_info.strategy
                
                # 봇 생성 또는 업데이트
                try:
                    # 새 봇 생성 (공유 캐시 전달)
                    new_bot = await bot_manager.create_bot(email, password, strategy, kiwoom_api.stock_cache)
                    if new_bot:
                        # 봇 시작
                        await bot_manager.start_bot(email)
                        logger.info(f"추가 봇 생성 및 시작 성공: {email} (전략: {strategy})")
                    else:
                        logger.error(f"추가 봇 생성 실패: {email}")
                except Exception as e:
                    logger.error(f"추가 계정 봇 생성 중 오류: {email}, 오류: {str(e)}")
        
        # 기존 태스크가 있으면 취소
        if trading_loop_task and not trading_loop_task.done():
            trading_loop_task.cancel()
            
        if scheduler_task_instance and not scheduler_task_instance.done():
            scheduler_task_instance.cancel()

        # 실시간 데이터 구독 준비
        await kiwoom_api.prepare_subscription_groups(filtered_stock_list, 30)
        
        # 실시간 데이터 구독 로테이션 시작 (공통 콜백 사용)
        async def default_realtime_handler(symbol, price):
            # 실시간 데이터 받을 때 기본 처리 로직
            logger.debug(f"실시간 데이터 수신: 종목={symbol}, 가격={price}")
            
            # 공유 StockCache 업데이트 (현재가만 갱신)
            kiwoom_api.stock_cache.update_price(symbol, price)
            
            # 모든 실행 중인 봇의 트레이딩 모델에 알림
            running_bots = bot_manager.get_running_bots()
            for email, bot in running_bots.items():
                if bot.trading_model:
                    # 각 봇의 독립적인 트레이딩 모델로 실시간 데이터 전달
                    await bot_manager.handle_realtime_data(symbol, price)
            
            # 원래 형식과 호환되도록 딕셔너리 반환
            return {
                'symbol': symbol,
                'price': price
            }
            
        asyncio.create_task(
            kiwoom_api.start_rotating_subscriptions(default_realtime_handler)
        )
            
        # 거래 처리 루프 태스크 시작
        trading_loop_task = asyncio.create_task(trading_loop())
        
        # 스케줄러 (정기 데이터 갱신) 태스크 시작
        scheduler_task_instance = asyncio.create_task(scheduler_task())
        
        logger.info(f"자동매매 서비스 초기화 완료 (전략: {strategy})")
        return True
        
    except Exception as e:
        logger.error(f"서비스 초기화 중 오류 발생: {str(e)}", exc_info=True)
        service_status["is_running"] = False
        return False

async def trading_loop():
    """주기적인 매매 처리 루프"""
    global kiwoom_api, backend_client, bot_manager
    
    if not bot_manager:
        logger.error("거래 루프를 실행할 수 없습니다: 봇 매니저가 초기화되지 않았습니다.")
        return
    
    logger.info("거래 처리 루프 시작")
    
    # 마지막 처리 시간 초기화
    last_processing_time = datetime.now()
    
    while service_status["is_running"]:
        try:
            # 현재 시간
            current_time = datetime.now()
            
            # 10초마다 계좌 정보 업데이트 및 매매 결정 처리
            if (current_time - last_processing_time).total_seconds() >= 10:
                # 모든 실행 중인 봇의 매매 결정 처리
                running_bots = bot_manager.get_running_bots()
                logger.info(f"실행 중인 봇 수: {len(running_bots)}")
                
                # 병렬 처리를 위한 태스크 리스트
                bot_tasks = []
                
                # 각 봇에 대한 처리 함수 정의
                async def process_bot(email, bot):
                    try:
                        logger.info(f"봇 [{email}] 처리 시작 (전략: {bot.strategy})")
                        
<<<<<<< HEAD
                        # 계좌 정보 업데이트 - BotInstance 내부에서 인증 상태 확인 및 복구
=======
                        # 인증 상태 확인
                        if not bot.auth_client or not bot.auth_client.is_authenticated:
                            logger.warning(f"봇 [{email}]의 인증이 유효하지 않습니다. 재로그인을 시도합니다.")
                            
                            # 봇의 인증 정보가 있는지 확인
                            if hasattr(bot, 'email') and hasattr(bot, 'password') and bot.email and bot.password:
                                # 재로그인 시도
                                try:
                                    logger.info(f"봇 [{email}] 재로그인 시도 중...")
                                    login_success = await bot.auth_client.login(bot.email, bot.password)
                                    
                                    if login_success:
                                        logger.info(f"봇 [{email}] 재로그인 성공")
                                        # 백엔드 클라이언트에도 새 인증 정보 전달
                                        if bot.backend_client:
                                            bot.backend_client.set_auth_client(bot.auth_client)
                                    else:
                                        logger.error(f"봇 [{email}] 재로그인 실패. 이 봇의 거래는 건너뜁니다.")
                                        return
                                except Exception as e:
                                    logger.error(f"봇 [{email}] 재로그인 중 오류 발생: {str(e)}")
                                    return
                            else:
                                logger.error(f"봇 [{email}]의 인증 정보가 없습니다. 이 봇의 거래는 건너뜁니다.")
                                return
                        
                        # 계좌 정보 업데이트
>>>>>>> 0e8c28ac
                        logger.info(f"봇 [{email}] 계좌 정보 업데이트 요청 중...")
                        update_success = await bot.update_account_info()
                        
                        if not update_success:
                            logger.error(f"봇 [{email}] 계좌 정보 업데이트 실패. 이 봇의 거래는 건너뜁니다.")
                            return
                        
                        # 계좌 정보 로그 출력
                        cash = bot.get_cash()
                        holdings = bot.get_holdings()
                        logger.info(f"봇 [{email}] 계좌 정보 업데이트 성공: 예수금={cash}, 보유종목수={len(holdings)}")
                        
                        if bot.trading_model:
                            # 현재가 정보는 bot_stock_cache를 통해 가져오도록 수정
                            prices = {}
                            filtered_symbols = bot.bot_stock_cache.get_filtered_stocks()
                            for symbol in filtered_symbols:
                                price = bot.bot_stock_cache.get_price(symbol)
                                if price:
                                    prices[symbol] = price
                            
                            # 매매 결정 요청
                            logger.info(f"봇 [{email}] 매매 결정 요청 중...")
                            try:
                                decisions = await bot.trading_model.get_trade_decisions(prices)
                                
                                if decisions:
                                    logger.info(f"봇 [{email}] 매매 결정: {len(decisions)}개")
                                    for idx, decision in enumerate(decisions):
                                        logger.info(f"봇 [{email}] 매매 결정 #{idx+1}: {decision}")
                                else:
                                    logger.info(f"봇 [{email}] 매매 결정: 없음")
                                
                                # 매매 결정이 있으면 봇 자신의 백엔드 클라이언트로 요청 전송
                                for decision in decisions:
                                    try:
                                        symbol = decision.get("symbol")
                                        action = decision.get("action")
                                        quantity = decision.get("quantity", 0)
                                        price = decision.get("price", 0)
                                        
                                        # 봇 자신의 백엔드 클라이언트를 통해 거래 요청 전송
                                        if action.lower() == "buy":
                                            logger.info(f"봇 [{email}] 매수 요청 시작: {symbol} {quantity}주, 가격: {price}")
                                            result = await bot.backend_client.request_buy(symbol, quantity, price)
                                            if result:
                                                logger.info(f"봇 [{email}] 매수 요청 성공: {symbol} {quantity}주, 가격: {price}")
                                            else:
                                                logger.error(f"봇 [{email}] 매수 요청 실패: {symbol} {quantity}주, 가격: {price}")
                                        
                                        elif action.lower() == "sell":
                                            logger.info(f"봇 [{email}] 매도 요청 시작: {symbol} {quantity}주, 가격: {price}")
                                            result = await bot.backend_client.request_sell(symbol, quantity, price)
                                            if result:
                                                logger.info(f"봇 [{email}] 매도 요청 성공: {symbol} {quantity}주, 가격: {price}")
                                            else:
                                                logger.error(f"봇 [{email}] 매도 요청 실패: {symbol} {quantity}주, 가격: {price}")
                                    
                                    except Exception as e:
                                        logger.error(f"봇 [{email}]의 거래 요청 전송 중 오류: {str(e)}")
                            except Exception as e:
                                logger.error(f"봇 [{email}]의 매매 결정 처리 중 오류: {str(e)}")
                                
                        logger.info(f"봇 [{email}] 처리 완료")
                    except Exception as e:
                        logger.error(f"봇 [{email}]의 매매 처리 중 오류: {str(e)}")
                
                # 각 봇에 대한 태스크 생성
                for email, bot in running_bots.items():
                    bot_tasks.append(process_bot(email, bot))
                
                # 모든 봇 태스크를 병렬로 실행 (타임아웃 10초로 설정)
                try:
                    # asyncio.wait_for를 사용하여 전체 gather에 타임아웃 설정
                    await asyncio.wait_for(asyncio.gather(*bot_tasks), timeout=10.0)
                except asyncio.TimeoutError:
                    logger.warning("일부 봇 처리가 시간 초과로 완료되지 않았습니다.")
                except Exception as e:
                    logger.error(f"봇 병렬 처리 중 오류 발생: {str(e)}")
                
                # 마지막 처리 시간 업데이트
                last_processing_time = current_time
            
            # 1초 대기
            await asyncio.sleep(1)
            
        except asyncio.CancelledError:
            logger.info("거래 처리 루프가 취소되었습니다.")
            break
        except Exception as e:
            logger.error(f"거래 처리 루프 오류: {str(e)}")
            await asyncio.sleep(30)  # 오류 시 30초 후 재시도

async def scheduler_task():
    """매일 오전 7시에 서버 초기화 및 데이터 갱신을 실행하는 스케줄러"""
    global kiwoom_api, service_status, bot_manager
    
    logger.info("스케줄러 작업 시작됨")
    
    while True:
        try:
            # 다음 실행 시간까지 대기할 시간 계산 (오전 7시)
            wait_seconds = await get_next_run_time(7, 0, 0)
            logger.info(f"다음 서버 초기화 및 데이터 갱신까지 {wait_seconds:.2f}초 남음")
            
            # 다음 실행 시간까지 대기
            await asyncio.sleep(wait_seconds)
            
            logger.info("정기 스케줄에 따른 서버 초기화 시작")
            
            # 서비스 상태 초기화
            service_status["is_running"] = False
            
            # 현재 활성화된 전략 확인
            current_strategy = service_status.get("active_strategy", TradingStrategy.ENVELOPE)
            
            # 모든 봇 정리
            if bot_manager:
                await bot_manager.cleanup()
                logger.info("봇 매니저 리소스 정리 완료")
            
            # 키움 API 연결 종료
            if kiwoom_api:
                await kiwoom_api.close()
                logger.info("키움 API 연결 종료 완료")
            
            # 잠시 대기 (리소스 정리를 위한 시간)
            await asyncio.sleep(5)
            
            # 서비스 다시 초기화
            logger.info(f"서비스 재초기화 시작 (전략: {current_strategy})")
            service_initialized = await initialize_service(current_strategy)
            
            if not service_initialized:
                logger.error("서비스 재초기화 실패")
                # 실패 시 30분 후 재시도
                await asyncio.sleep(1800)
                continue
                
            logger.info("서비스 재초기화 성공")
            
        except asyncio.CancelledError:
            logger.info("스케줄러 작업이 취소되었습니다.")
            break
        except Exception as e:
            logger.error(f"스케줄러 작업 중 오류 발생: {str(e)}")
            # 10분 후 재시도
            await asyncio.sleep(600)


@app.on_event("startup")
async def startup_event():
    """애플리케이션 시작 시 실행"""
    global bot_manager, auth_client, token_manager, backend_client, kiwoom_api
    
    logger.info("애플리케이션 시작 중...")
    
    try:
        # 기본 전략 설정
        default_strategy_str = settings.DEFAULT_STRATEGY.upper() if hasattr(settings, 'DEFAULT_STRATEGY') else "ENVELOPE"
        default_strategy = TradingStrategy.ENVELOPE  # 기본값
        
        # 전략 문자열을 열거형으로 변환
        if default_strategy_str == "BOLLINGER":
            default_strategy = TradingStrategy.BOLLINGER
        
        # 서비스 초기화 - 모든 설정 및 봇 관리 여기서 처리
        service_initialized = await initialize_service(default_strategy)
        
        if not service_initialized:
            logger.error("서비스 초기화 실패")
            return
            
        logger.info("서비스 초기화 성공")

        # 모니터링 기능 추가 - 이 부분이 중요합니다!
        add_monitor_to_app(app, kiwoom_api, bot_manager)
        logger.info("모니터링 기능 추가 완료")
        
    except Exception as e:
        logger.error(f"애플리케이션 시작 중 오류 발생: {str(e)}", exc_info=True)
    
    logger.info("애플리케이션 시작 완료")

@app.on_event("shutdown")
async def shutdown_event():
    """애플리케이션 종료 시 실행"""
    global bot_manager, auth_client, kiwoom_api, token_manager, backend_client
    global trading_loop_task, scheduler_task_instance
    
    logger.info("애플리케이션 종료 중...")
    
    # 서비스 상태 업데이트
    service_status["is_running"] = False
    
    # 1. 먼저 실행 중인 태스크 취소
    if trading_loop_task and not trading_loop_task.done():
        trading_loop_task.cancel()
        try:
            await trading_loop_task
        except asyncio.CancelledError:
            logger.info("거래 루프 태스크가 취소되었습니다.")
        
    if scheduler_task_instance and not scheduler_task_instance.done():
        scheduler_task_instance.cancel()
        try:
            await scheduler_task_instance
        except asyncio.CancelledError:
            logger.info("스케줄러 태스크가 취소되었습니다.")
    
    # 2. 모든 태스크가 정리될 때까지 충분한 시간 대기
    await asyncio.sleep(1)
    
    # 3. 순서대로 리소스 정리
    try:
        # 모든 봇 정리
        if bot_manager:
            await bot_manager.cleanup()
            logger.info("봇 매니저 리소스 정리 완료")
        
        # 백엔드 클라이언트 명시적 종료
        if backend_client:
            await backend_client.close()
            logger.info("백엔드 클라이언트 종료 완료")
        
        # 키움 API 연결 종료
        if kiwoom_api:
            await kiwoom_api.close()
            logger.info("키움 API 연결 종료 완료")
        
        # 인증 클라이언트 종료
        if auth_client:
            await auth_client.close()
            logger.info("인증 클라이언트 종료 완료")
        
        # 토큰 관리자 종료
        if token_manager:
            await token_manager.close()
            logger.info("토큰 매니저 종료 완료")
        
    except Exception as e:
        logger.error(f"리소스 정리 중 오류: {str(e)}")
    
    # 4. 모든 리소스 정리 후 대기
    await asyncio.sleep(2)
    
    # 5. 남아있는 모든 태스크 강제 종료
    tasks = [t for t in asyncio.all_tasks() if t is not asyncio.current_task()]
    if tasks:
        logger.info(f"종료되지 않은 태스크 {len(tasks)}개가 있습니다. 강제 종료합니다.")
        for task in tasks:
            task.cancel()
            
        # 모든 태스크 종료 대기
        try:
            await asyncio.wait_for(asyncio.gather(*tasks, return_exceptions=True), timeout=5.0)
            logger.info("모든 태스크가 종료되었습니다.")
        except asyncio.TimeoutError:
            logger.warning("일부 태스크가 5초 이내에 종료되지 않았습니다.")
    
    logger.info("애플리케이션 종료 완료")<|MERGE_RESOLUTION|>--- conflicted
+++ resolved
@@ -379,9 +379,6 @@
                     try:
                         logger.info(f"봇 [{email}] 처리 시작 (전략: {bot.strategy})")
                         
-<<<<<<< HEAD
-                        # 계좌 정보 업데이트 - BotInstance 내부에서 인증 상태 확인 및 복구
-=======
                         # 인증 상태 확인
                         if not bot.auth_client or not bot.auth_client.is_authenticated:
                             logger.warning(f"봇 [{email}]의 인증이 유효하지 않습니다. 재로그인을 시도합니다.")
@@ -407,15 +404,6 @@
                             else:
                                 logger.error(f"봇 [{email}]의 인증 정보가 없습니다. 이 봇의 거래는 건너뜁니다.")
                                 return
-                        
-                        # 계좌 정보 업데이트
->>>>>>> 0e8c28ac
-                        logger.info(f"봇 [{email}] 계좌 정보 업데이트 요청 중...")
-                        update_success = await bot.update_account_info()
-                        
-                        if not update_success:
-                            logger.error(f"봇 [{email}] 계좌 정보 업데이트 실패. 이 봇의 거래는 건너뜁니다.")
-                            return
                         
                         # 계좌 정보 로그 출력
                         cash = bot.get_cash()
